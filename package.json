{
  "name": "diva",
  "version": "6.0.0",
  "description": "Diva.js",
  "main": "build/js/diva.js",
  "scripts": {
    "test": "npm run build:production && karma start",
    "lint": "jshint --reporter=node_modules/jshint-stylish source/js test",
    "develop": "webpack-dev-server",
    "build:develop": "webpack --progress",
    "build:production": "NODE_ENV=production webpack --progress"
  },
  "repository": {
    "type": "git",
    "url": "git+https://github.com/DDMAL/diva.js.git"
  },
  "author": "",
  "license": "ISC",
  "bugs": {
    "url": "https://github.com/DDMAL/diva.js/issues"
  },
  "homepage": "https://github.com/DDMAL/diva.js#readme",
  "dependencies": {
    "array.prototype.fill": "^1.0.2",
<<<<<<< HEAD
    "extend": ">=3.0.2",
=======
    "extend": "^3.0.2",
>>>>>>> 5b533ba0
    "lodash": ">=4.17.11",
    "url-search-params": "^1.0.2",
    "whatwg-fetch": "^2.0.4"
  },
  "devDependencies": {
    "babel-core": "^6.21.0",
    "babel-loader": "^8.0.0",
    "babel-preset-env": "^1.7.0",
    "babel-register": "^6.18.0",
    "chai": "^4.1.2",
    "clean-webpack-plugin": "^0.1.19",
    "connect": "^3.5.0",
    "copy-webpack-plugin": "^4.5.2",
    "css-loader": "^1.0.0",
    "debug": "^3.1.0",
    "del": "^3.0.0",
    "es6-promise": "^4.2.4",
    "istanbul-instrumenter-loader": "^3.0.1",
    "jshint": "^2.9.6",
    "jshint-stylish": "^2.2.1",
    "karma": "^4.0.1",
    "karma-babel-preprocessor": "^7.0.0",
    "karma-chrome-launcher": "^2.2.0",
    "karma-coverage-istanbul-reporter": "^2.0.2",
    "karma-mocha": "^1.3.0",
    "karma-mocha-reporter": "^2.2.5",
    "karma-webpack": "^3.0.0",
    "lodash.maxby": "^4.6.0",
    "mini-css-extract-plugin": "^0.4.2",
    "mocha": "^5.2.0",
    "node-sass": "^4.9.3",
    "postcss-loader": "^3.0.0",
    "puppeteer": "^1.7.0",
    "sass-loader": "^7.1.0",
    "style-loader": "^0.23.0",
    "webpack": "^4.17.1",
    "webpack-cli": "^3.1.0",
    "webpack-dev-server": ">=3.1.11"
  },
  "divaOptions": {
    "mainEntry": "diva.js",
    "mainVarName": "Diva"
  }
}<|MERGE_RESOLUTION|>--- conflicted
+++ resolved
@@ -22,11 +22,7 @@
   "homepage": "https://github.com/DDMAL/diva.js#readme",
   "dependencies": {
     "array.prototype.fill": "^1.0.2",
-<<<<<<< HEAD
-    "extend": ">=3.0.2",
-=======
     "extend": "^3.0.2",
->>>>>>> 5b533ba0
     "lodash": ">=4.17.11",
     "url-search-params": "^1.0.2",
     "whatwg-fetch": "^2.0.4"
@@ -47,7 +43,7 @@
     "istanbul-instrumenter-loader": "^3.0.1",
     "jshint": "^2.9.6",
     "jshint-stylish": "^2.2.1",
-    "karma": "^4.0.1",
+    "karma": "^3.0.0",
     "karma-babel-preprocessor": "^7.0.0",
     "karma-chrome-launcher": "^2.2.0",
     "karma-coverage-istanbul-reporter": "^2.0.2",

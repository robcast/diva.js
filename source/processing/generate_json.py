--- conflicted
+++ resolved
@@ -87,30 +87,9 @@
             for j in xrange(lowest_max_zoom + 1):
                 h = self.__incorporate_zoom(im['mx_h'], lowest_max_zoom - j)
                 w = self.__incorporate_zoom(im['mx_w'], lowest_max_zoom - j)
-<<<<<<< HEAD
-                # if the dimensions of the original image are an exact multiple of 256
-                # we need to check whether the remainder will be less than 1 pixel. If so
-                # we round down; otherwise, we round up.
-                if w % 256 < 1:
-                    c = int(math.floor(w / 256.))
-                else:
-                    c = int(math.ceil(w / 256.))
-
-                if h % 256 < 1:
-                    r = int(math.floor(h / 256.))
-                else:
-                    r = int(math.ceil(h / 256.))
-
                 page_data.append({
-                    'c': c,
-                    'r': r,
                     'h': math.floor(h),
                     'w': math.floor(w)
-=======
-                page_data.append({
-                    'h': h,
-                    'w': w
->>>>>>> 3230e8c2
                 })
 
                 t_wid[j] = t_wid[j] + w

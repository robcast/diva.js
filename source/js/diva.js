--- conflicted
+++ resolved
@@ -2681,20 +2681,15 @@
                     m: images[i].mx_z,
                     f: images[i].fn,
                     url: images[i].url,
-<<<<<<< HEAD
-                    api: images[i].api
-                };
-
-                if (images[i].hasOwnProperty('xoffset'))
-                {
-                    pages[i].xoffset = images[i].xoffset;
-                    pages[i].yoffset = images[i].yoffset;
-                }
-=======
                     api: images[i].api,
                     paged: images[i].paged
                 };
->>>>>>> beecb8d0
+
+                if (images[i].hasOwnProperty('xoffset'))
+                {
+                    pages[i].xoffset = images[i].xoffset;
+                    pages[i].yoffset = images[i].yoffset;
+                }
             }
 
             var averageWidths = [];

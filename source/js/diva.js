/*
Copyright (C) 2011-2014 by Wendy Liu, Evan Magoni, Andrew Hankinson, Laurent Pugin

Permission is hereby granted, free of charge, to any person obtaining a copy
of this software and associated documentation files (the "Software"), to deal
in the Software without restriction, including without limitation the rights
to use, copy, modify, merge, publish, distribute, sublicense, and/or sell
copies of the Software, and to permit persons to whom the Software is
furnished to do so, subject to the following conditions:

The above copyright notice and this permission notice shall be included in
all copies or substantial portions of the Software.

THE SOFTWARE IS PROVIDED "AS IS", WITHOUT WARRANTY OF ANY KIND, EXPRESS OR
IMPLIED, INCLUDING BUT NOT LIMITED TO THE WARRANTIES OF MERCHANTABILITY,
FITNESS FOR A PARTICULAR PURPOSE AND NONINFRINGEMENT. IN NO EVENT SHALL THE
AUTHORS OR COPYRIGHT HOLDERS BE LIABLE FOR ANY CLAIM, DAMAGES OR OTHER
LIABILITY, WHETHER IN AN ACTION OF CONTRACT, TORT OR OTHERWISE, ARISING FROM,
OUT OF OR IN CONNECTION WITH THE SOFTWARE OR THE USE OR OTHER DEALINGS IN
THE SOFTWARE.
*/

window.divaPlugins = [];

// this pattern was taken from http://www.virgentech.com/blog/2009/10/building-object-oriented-jquery-plugin.html
(function ($)
{
    var Diva = function (element, options)
    {
        // These are elements that can be overridden upon instantiation
        // See https://github.com/DDMAL/diva.js/wiki/Settings for more details
        var defaults = {
            adaptivePadding: 0.05,      // The ratio of padding to the page dimension
            arrowScrollAmount: 40,      // The amount (in pixels) to scroll by when using arrow keys
            blockMobileMove: true,      // Prevent moving or scrolling the page on mobile devices
            objectData: '',             // URL to the JSON file that provides the object dimension data - *MANDATORY*
            enableAutoHeight: false,    // Automatically adjust height based on the window size
            enableAutoTitle: true,      // Shows the title within a div of id diva-title
            enableAutoWidth: true,      // Automatically adjust width based on the window size
            enableCanvas: true,         // Used for the canvas plugin
            enableDownload: true,       // Used for the download plugin
            enableFilename: true,       // Uses filenames and not page numbers for links (i=bm_001.tif, not p=1)
            enableFullscreen: true,     // Enable or disable fullscreen icon (mode still available)
            enableGotoPage: true,       // A "go to page" jump box
            enableGridIcon: true,       // A grid view of all the pages
            enableGridControls: 'buttons',  // Specify control of pages per grid row in Grid view. Possible values: 'buttons' (+/-), 'slider'. Any other value disables the controls.
            enableKeyScroll: true,      // Captures scrolling using the arrow and page up/down keys regardless of page focus. When off, defers to default browser scrolling behavior.
            enableLinkIcon: true,       // Controls the visibility of the link icon
            enableSpaceScroll: false,   // Scrolling down by pressing the space key
            enableToolbar: true,        // Enables the toolbar. Note that disabling this means you have to handle all controls yourself.
            enableZoomControls: 'buttons', // Specify controls for zooming in and out. Possible values: 'buttons' (+/-), 'slider'. Any other value disables the controls.
            fixedPadding: 10,           // Fallback if adaptive padding is set to 0
            fixedHeightGrid: true,      // So each page in grid view has the same height (only widths differ)
            goDirectlyTo: 0,            // Default initial page to show (0-indexed)
            iipServerURL: '',           // The URL to the IIPImage installation, including the `?FIF=` - *MANDATORY*
            inFullscreen: false,        // Set to true to load fullscreen mode initially
            inGrid: false,              // Set to true to load grid view initially
            imageDir: '',               // Image directory, either absolute path or relative to IIP's FILESYSTEM_PREFIX - *MANDATORY*
            maxPagesPerRow: 8,          // Maximum number of pages per row in grid view
            maxZoomLevel: -1,           // Optional; defaults to the max zoom returned in the JSON response
            minPagesPerRow: 2,          // Minimum pages per row in grid view. Recommended default.
            minZoomLevel: 0,            // Defaults to 0 (the minimum zoom)
            onDocumentLoaded: null,     // Callback function for when the document is fully loaded (Callbacks are deprecated, use Events)
            onModeToggle: null,         // Callback for toggling fullscreen mode
            onViewToggle: null,         // Callback for switching between grid and document view
            onJump: null,               // Callback function for jumping to a specific page (using the gotoPage feature)
            onPageLoad: null,           // Callback function for loading pages
            onPageLoaded: null,         // Callback function for after the page has been loaded
            onReady: null,              // Callback function for initial load
            onScroll: null,             // Callback function for scrolling
            onScrollDown: null,         // Callback function for scrolling down, only
            onScrollUp: null,           // Callback function for scrolling up only
            onSetCurrentPage: null,     // Callback function for when the current page is set
            onZoom: null,               // Callback function for zooming in general
            onZoomIn: null,             // Callback function for zooming in only
            onZoomOut: null,            // Callback function for zooming out only
            pageLoadTimeout: 200,       // Number of milliseconds to wait before loading pages
            pagesPerRow: 5,             // The default number of pages per row in grid view
            rowLoadTimeout: 50,         // Number of milliseconds to wait before loading a row
            throbberTimeout: 100,       // Number of milliseconds to wait before showing throbber
            tileHeight: 256,            // The height of each tile, in pixels; usually 256
            tileWidth: 256,             // The width of each tile, in pixels; usually 256
            toolbarParentSelector: null, // The toolbar parent selector. If null, it defaults to the primary diva element. Must be a jQuery selector (leading '#')
            verticallyOriented: true,   // Determines vertical vs. horizontal orientation 
            viewerHeightPadding: 15,    // Vertical padding when resizing the viewer, if enableAutoHeight is set
            viewerWidthPadding: 30,     // Horizontal padding when resizing the viewer, if enableAutoWidth is set
            viewportMargin: 200,        // Pretend tiles +/- 200px away from viewport are in
            zoomLevel: 2                // The initial zoom level (used to store the current zoom level)
        };

        // Apply the defaults, or override them with passed-in options.
        var settings = $.extend({}, defaults, options);

        // Things that cannot be changed because of the way they are used by the script
        // Many of these are declared with arbitrary values that are changed later on
        var globals = {
            allTilesLoaded: [],         // A boolean for each page, indicating if all tiles have been loaded
            averageHeights: [],         // The average page height for each zoom level
            averageWidths: [],          // The average page width for each zoom level
            currentPageIndex: 0,        // The current page in the viewport (center-most page)
            divaIsFullWindow: false,    // Set to true when the parent of diva-wrapper is the body tag. Used for resizing.
            doubleClickZoom: false,     // Flag to determine whether handleZoom was called from a double-click
            firstPageLoaded: -1,        // The ID of the first page loaded (value set later)
            firstRowLoaded: -1,         // The index of the first row loaded
            gridPageWidth: 0,           // Holds the max width of each row in grid view. Calculated in loadGrid()
            hashParamSuffix: '',        // Used when there are multiple document viewers on a page
            heightAbovePages: [],       // The height above each page at the current zoom level
            heightProportion: 0,        // Stores the original proportion between parentSelector.height and window.height
            horizontalOffset: 0,        // Used in documentScroll for scrolling more precisely
            horizontalPadding: 0,       // Either the fixed padding or adaptive padding
            ID: null,                   // The prefix of the IDs of the elements (usually 1-diva-)
            innerSelector: '',          // settings.selector + 'inner', for selecting the .diva-inner element
            itemTitle: '',              // The title of the document
            lastPageLoaded: -1,         // The ID of the last page loaded (value set later)
            lastRowLoaded: -1,          // The index of the last row loaded
            leftScrollSoFar: 0,         // Current scroll from the left edge of the pane
            loaded: false,              // A flag for when everything is loaded and ready to go.
            maxWidths: [],              // The width of the widest page for each zoom level
            maxHeights: [],             // The width of the widest page for each zoom level
            maxRatio: 0,                // The max height/width ratio (for grid view)
            minHeight: 0,               // Minimum height of the .diva-outer element, as defined in the CSS
            minRatio: 0,                // The minimum height/width ratio for a page
            minWidth: 0,                // Minimum width of the .diva-outer element, as defined in the CSS
            mobileWebkit: false,        // Checks if the user is on a touch device (iPad/iPod/iPhone/Android)
            numPages: 0,                // Number of pages in the array
            numRows: 0,                 // Number of rows
            oldPagesPerRow: 0,          // Holds the previous number of pages per row after it is changed
            oldZoomLevel: -1,           // Holds the previous zoom level after zooming in or out
            orientationChange: false,   // For handling device orientation changes for touch devices
            outerSelector: '',          // settings.selector + 'outer', for selecting the .diva-outer element
            pages: [],                  // An array containing the data for all the pages
            pageLeftOffsets: [],        // Offset from the left side of the pane to the edge of the page
            pageTopOffsets: [],         // Offset from the top side of the pane to the edge of the page
            pageTimeouts: [],           // Stack to hold the loadPage timeouts
            pageTools: '',              // The string for page tools
            panelHeight: 0,             // Height of the document viewer pane
            panelWidth: 0,              // Width of the document viewer pane
            plugins: [],                // Filled with the enabled plugins from window.divaPlugins
            previousLeftScroll: 0,      // Used to determine horizontal scroll direction
            previousTopScroll: 0,       // Used to determine vertical scroll direction
            realMaxZoom: -1,            // To hold the true max zoom level of the document (needed for calculations)
            resizeTimer: -1,            // Holds the ID of the timeout used when resizing the window (for clearing)
            rowHeight: 0,               // Holds the max height of each row in grid view. Calculated in loadGrid()
            scaleWait: false,           // For preventing double-zoom on touch devices (iPad, etc)
            selector: '',               // Uses the generated ID prefix to easily select elements
            singleClick: false,         // Used for catching ctrl+double-click events in Firefox in Mac OS
            isScrollable: true,         // Used in enable/disableScrollable public methods
            initialKeyScroll: false,    // Holds the initial state of enableKeyScroll
            initialSpaceScroll: false,    // Holds the initial state of enableSpaceScroll
            scrollbarWidth: 0,          // Set to the actual scrollbar width in init()
            throbberTimeoutID: -1,      // Holds the ID of the throbber loading timeout
            toolbar: null,              // Holds an object with some toolbar-related functions
            topScrollSoFar: 0,          // Holds the number of pixels of vertical scroll
            totalHeights: [],           // The total height of all pages (stacked together) for each zoom level
            totalHeight: 0,             // The total height for the current zoom level (including padding)
            totalWidths: [],            // The total height of all pages (stacked together) for each zoom level
            totalWidth: 0,              // The total height for the current zoom level (including padding)
            verticalOffset: 0,          // See horizontalOffset
            verticalPadding: 0,         // Either the fixed padding or adaptive padding
            widthLeftOfPages: [],       // Width to the left of each page at the current zoom level
            widthProportion: 0,         // Stores the original proportion between parentSelector.width and window.width
            viewerXOffset: 0,           // Distance between left edge of window and viewer left edge (used for double-click zooming)
            viewerYOffset: 0            // Like viewerXOffset but for the top edges
        };

        $.extend(settings, globals);

        // Executes a callback function with the diva instance set as the context
        // Can take an unlimited number to arguments to pass to the callback function
        var self = this;

        var executeCallback = (function (callback)
        {
            var firstRun = true;
            return function(callback)
            {
                var args, i, length;

                if (typeof callback === "function")
                {
                    args = [];
                    for (i = 1, length = arguments.length; i < length; i++)
                    {
                        args.push(arguments[i]);
                    }

                    if (firstRun)
                    {
                        console.warn("The use of callback functions is deprecated. Use diva.Events.subscribe(\"Event\", function) instead.");
                        firstRun = false;
                    }

                    callback.apply(self, args);

                    return true;
                }

                return false;
            };
        })();

        var getPageData = function (pageIndex, attribute)
        {
            return settings.pages[pageIndex].d[settings.zoomLevel][attribute];
        };

        // Returns the page index associated with the given filename; must called after settings settings.pages
        var getPageIndex = function (filename)
        {
            var i,
                np = settings.numPages;

            for (i = 0; i < np; i++)
            {
                if (settings.pages[i].f === filename)
                {
                    return i;
                }
            }

            return -1;
        };

        // Checks if a page or tile is within the viewport horizontally
        var isHorizontallyInViewport = function (left, right)
        {
            var panelWidth = settings.panelWidth;
            var leftOfViewport = settings.leftScrollSoFar - settings.viewportMargin;
            var rightOfViewport = leftOfViewport + panelWidth + settings.viewportMargin * 2;

            var leftVisible = left >= leftOfViewport && left <= rightOfViewport;
            var middleVisible = left <= leftOfViewport && right >= rightOfViewport;
            var rightVisible = right >= leftOfViewport && right <= rightOfViewport;

            return (leftVisible || middleVisible || rightVisible);
        };

        // Checks if a page or tile is within the viewport vertically
        var isVerticallyInViewport = function (top, bottom)
        {
            var panelHeight = settings.panelHeight;
            var topOfViewport = settings.topScrollSoFar - settings.viewportMargin;
            var bottomOfViewport = topOfViewport + panelHeight + settings.viewportMargin * 2;

            var topVisible = top >= topOfViewport && top <= bottomOfViewport;
            var middleVisible = top <= topOfViewport && bottom >= bottomOfViewport;
            var bottomVisible = bottom >= topOfViewport && bottom <= bottomOfViewport;

            return (topVisible || middleVisible || bottomVisible);
        };

        // Check if a tile is near the viewport and thus should be loaded
        var isTileVisible = function (pageIndex, tileRow, tileCol)
        {
            var tileTop, tileLeft;

            if (settings.verticallyOriented)
            {
                tileTop = settings.heightAbovePages[pageIndex] + (tileRow * settings.tileHeight) + settings.verticalPadding;
                tileLeft = settings.pageLeftOffsets[pageIndex] + (tileCol * settings.tileWidth);
            }
            else
            {
                tileTop = settings.pageTopOffsets[pageIndex] + (tileRow * settings.tileHeight);
                tileLeft = settings.widthLeftOfPages[pageIndex] + (tileCol * settings.tileWidth) + settings.horizontalPadding;
            }

            var tileBottom = tileTop + settings.tileHeight;
            var tileRight = tileLeft + settings.tileWidth;

            return isVerticallyInViewport(tileTop, tileBottom) && isHorizontallyInViewport(tileLeft, tileRight);
        };

        // Check if a tile has been appended to the DOM
        var isTileLoaded = function (pageIndex, tileIndex)
        {
            return $(settings.selector + 'tile-' + pageIndex + '-' + tileIndex).length > 0;
        };

        // Check if a page index is valid
        var isPageValid = function (pageIndex)
        {
            return pageIndex >= 0 && pageIndex < settings.numPages;
        };

        // Check if a page is in or near the viewport and thus should be loaded
        var isPageVisible = function (pageIndex)
        {
            var topOfPage = settings.heightAbovePages[pageIndex];
            var bottomOfPage = topOfPage + getPageData(pageIndex, 'h') + settings.verticalPadding;

            var leftOfPage = settings.widthLeftOfPages[pageIndex];
            var rightOfPage = leftOfPage + getPageData(pageIndex, 'w') + settings.horizontalPadding;

            return (isVerticallyInViewport(topOfPage, bottomOfPage) && isHorizontallyInViewport(leftOfPage, rightOfPage));
        };

        // Check if a page has been appended to the DOM
        var isPageLoaded = function (pageIndex)
        {
            return !!document.getElementById(settings.ID + 'page-' + pageIndex);
        };

        // Appends the page directly into the document body, or loads the relevant tiles
        var loadPage = function (pageIndex)
        {
            // If the page and all of its tiles have been loaded, exit
            if (isPageLoaded(pageIndex) && settings.allTilesLoaded[pageIndex])
                return;

            // Load some data for this page
            var filename = settings.pages[pageIndex].f;
            var width = getPageData(pageIndex, 'w');
            var height = getPageData(pageIndex, 'h');
            var heightFromTop = settings.heightAbovePages[pageIndex] + settings.verticalPadding;
            var widthFromLeft = settings.widthLeftOfPages[pageIndex] + settings.horizontalPadding;
            var pageSelector = settings.selector + 'page-' + pageIndex;
            var plugin;

            // If the page has not been loaded yet, append the div to the DOM
            if (!isPageLoaded(pageIndex))
            {
<<<<<<< HEAD
                if (settings.verticallyOriented)
                    $(document.getElementById(settings.ID + "inner")).append('<div id="' + settings.ID + 'page-' + pageIndex + '" style="top: ' + heightFromTop + 'px; width: ' + width + 'px; height: ' + height + 'px;" class="diva-document-page diva-page-vertical" title="Page ' + (pageIndex + 1) + '" data-index="' + pageIndex  + '" data-filename="' + filename + '">' + settings.pageTools + '</div>');
                else
                    $(document.getElementById(settings.ID + "inner")).append('<div id="' + settings.ID + 'page-' + pageIndex + '" style="left: ' + widthFromLeft + 'px; width: ' + width + 'px; height: ' + height + 'px;" class="diva-document-page diva-page-horizontal" title="Page ' + (pageIndex + 1) + '" data-index="' + pageIndex  + '" data-filename="' + filename + '">' + settings.pageTools + '</div>');
                
=======
                $(document.getElementById(settings.ID + "inner")).append('<div id="' + settings.ID + 'page-' + pageIndex + '" style="top: ' + heightFromTop + 'px; width: ' + width + 'px; height: ' + height + 'px;" class="diva-document-page" title="Page ' + (pageIndex + 1) + '" data-index="' + pageIndex  + '" data-filename="' + filename + '">' + settings.pageTools + '</div>');

>>>>>>> 9f12c4cb
                // Call the callback function
                executeCallback(settings.onPageLoad, pageIndex, filename, pageSelector);
                diva.Events.publish("PageWillLoad", [pageIndex, filename, pageSelector]);

                // @TODO: Replace this with a notification.
                // Execute the callback functions for any of the enabled plugins
                for (plugin in settings.plugins)
                {
                    executeCallback(settings.plugins[plugin].onPageLoad, pageIndex, filename, pageSelector);
                }
            }

            // There are still tiles to load, so try to load those (after a delay)
            settings.pageTimeouts.push(setTimeout(function ()
            {
                // If the page is no longer in the viewport, don't load any tiles
                if (!isPageVisible(pageIndex))
                    return;

                var imdir = settings.imageDir + "/";
                // Load some more data and initialise some variables
                var rows = getPageData(pageIndex, 'r');
                var cols = getPageData(pageIndex, 'c');
                var maxZoom = settings.pages[pageIndex].m;
                var baseURL = settings.iipServerURL + "?FIF=" + imdir + filename + '&JTL=';
                var content = [];
                var allTilesLoaded = true;
                var tileIndex = 0;
                var i;

                // Calculate the width and height of outer tiles (non-standard dimensions)
                var lastHeight = height - (rows - 1) * settings.tileHeight;
                var lastWidth = width - (cols - 1) * settings.tileWidth;

                // Declare variables used within the loops
                var row, col, tileHeight, tileWidth, top, left, displayStyle, zoomLevel, imageURL;

                // Adjust the zoom level based on the max zoom level of the page
                zoomLevel = settings.zoomLevel + maxZoom - settings.realMaxZoom;
                baseImageURL = baseURL + zoomLevel + ',';

                // Loop through all the tiles in this page
                row = 0;
                while (row < rows)
                {
                    col = 0;
                    while (col < cols)
                    {
                        top = row * settings.tileHeight;
                        left = col * settings.tileWidth;

                        // If the tile is in the last row or column, its dimensions will be different
                        tileHeight = (row === rows - 1) ? lastHeight : settings.tileHeight;
                        tileWidth = (col === cols - 1) ? lastWidth : settings.tileWidth;

                        imageURL = baseImageURL + tileIndex;

                        // this check looks to see if the tile is already loaded, and then if
                        // it isn't, if it should be visible.
                        if (!isTileLoaded(pageIndex, tileIndex))
                        {
                            if (isTileVisible(pageIndex, row, col))
                                content.push('<div id="' + settings.ID + 'tile-' + pageIndex + '-' + tileIndex + '" class="diva-document-tile" style="display:inline; position: absolute; top: ' + top + 'px; left: ' + left + 'px; background-image: url(\'' + imageURL + '\'); height: ' + tileHeight + 'px; width: ' + tileWidth + 'px;"></div>');
                            else
                                allTilesLoaded = false;  // The tile does not need to be loaded - not all have been loaded
                        }

                        tileIndex++;
                        col++;
                    }

                    row++;
                }

                settings.allTilesLoaded[pageIndex] = allTilesLoaded;
                $(document.getElementById(settings.ID + 'page-' + pageIndex)).append(content.join(''));

                executeCallback(settings.onPageLoaded, pageIndex, filename, pageSelector);
                diva.Events.publish("PageDidLoad", [pageIndex, filename, pageSelector]);

            }, settings.pageLoadTimeout));
        };

        // Delete a page from the DOM; will occur when a page is scrolled out of the viewport
        var deletePage = function (pageIndex)
        {
            $(document.getElementById(settings.ID + 'page-' + pageIndex)).empty().remove();
        };

        // Check if the bottom of a page is above the top of a viewport (scrolling down)
        // For when you want to keep looping but don't want to load a specific page
        var pageAboveViewport = function (pageIndex)
        {
            var bottomOfPage = settings.heightAbovePages[pageIndex] + getPageData(pageIndex, 'h') + settings.verticalPadding;
            var topOfViewport = settings.topScrollSoFar;

            return bottomOfPage < topOfViewport;
        };

        // Check if the top of a page is below the bottom of a viewport (scrolling up)
        var pageBelowViewport = function (pageIndex)
        {
            var topOfPage = settings.heightAbovePages[pageIndex];
            var bottomOfViewport = settings.topScrollSoFar + settings.panelHeight;

            return topOfPage > bottomOfViewport;
        };

        // Check if the bottom of a page is above the top of a viewport (scrolling down)
        // For when you want to keep looping but don't want to load a specific page
        var pageLeftOfViewport = function (pageIndex)
        {
            var rightOfPage = settings.widthLeftOfPages[pageIndex] + getPageData(pageIndex, 'w') + settings.horizontalPadding;
            var leftOfViewport = settings.leftScrollSoFar;

            return rightOfPage < leftOfViewport;
        };

        // Check if the top of a page is below the bottom of a viewport (scrolling up)
        var pageRightOfViewport = function (pageIndex)
        {
            var leftOfPage = settings.widthLeftOfPages[pageIndex];
            var rightOfViewport = settings.leftScrollSoFar + settings.panelWidth;

            return leftOfPage > rightOfViewport;
        };

        //shorthand functions to determine which is the right "before" viewport function to use
        var pageBeforeViewport = function (pageIndex)
        {
            return (settings.verticallyOriented ? pageAboveViewport(pageIndex) : pageLeftOfViewport(pageIndex));
        };

        //shorthand functions to determine which is the right "after" viewport function to use
        var pageAfterViewport = function (pageIndex)
        {
            return (settings.verticallyOriented ? pageBelowViewport(pageIndex) : pageRightOfViewport(pageIndex));
        };

        // Called by adjust pages - determine what pages should be visible, and show them
        var attemptPageShow = function (pageIndex, direction)
        {
            if (direction > 0)
            {
                // Direction is positive - we're scrolling down
                if (isPageValid(pageIndex))
                {
                    // If the page should be visible, then yes, add it
                    if (isPageVisible(pageIndex))
                    {
                        loadPage(pageIndex);
                        settings.lastPageLoaded = pageIndex;

                        // Recursively call this function until there's nothing to add
                        attemptPageShow(settings.lastPageLoaded + 1, direction);
                    }
                    else if (pageBeforeViewport(pageIndex))
                    {
                        // If the page is below the viewport. try to load the next one
                        attemptPageShow(pageIndex + 1, direction);
                    }
                }
            }
            else
            {
                // Direction is negative - we're scrolling up
                if (isPageValid(pageIndex))
                {
                    // If it's near the viewport, yes, add it
                    if (isPageVisible(pageIndex))
                    {
                        loadPage(pageIndex);

                        // Reset the first page loaded to this one
                        settings.firstPageLoaded = pageIndex;

                        // Recursively call this function until there's nothing to add
                        attemptPageShow(settings.firstPageLoaded - 1, direction);
                    }
                    else if (pageAfterViewport(pageIndex))
                    {
                        // Attempt to call this on the next page, do not increment anything
                        attemptPageShow(pageIndex - 1, direction);
                    }
                }
            }
        };

        // Called by adjustPages - see what pages need to be hidden, and hide them
        var attemptPageHide = function (pageIndex, direction)
        {
            if (direction > 0)
            {
                // Scrolling down - see if this page needs to be deleted from the DOM
                if (isPageValid(pageIndex) && pageBeforeViewport(pageIndex))
                {
                    // Yes, delete it, reset the first page loaded
                    deletePage(pageIndex);
                    settings.firstPageLoaded = pageIndex + 1;

                    // Try to call this function recursively until there's nothing to delete
                    attemptPageHide(settings.firstPageLoaded, direction);
                }
            }
            else
            {
                // Direction must be negative (not 0 - see adjustPages), we're scrolling up
                if (isPageValid(pageIndex) && pageAfterViewport(pageIndex))
                {
                    // Yes, delete it, reset the last page loaded
                    deletePage(pageIndex);
                    settings.lastPageLoaded = pageIndex - 1;

                    // Try to call this function recursively until there's nothing to delete
                    attemptPageHide(settings.lastPageLoaded, direction);
                }
            }
        };

        // Handles showing and hiding pages when the user scrolls
        var adjustPages = function (direction)
        {
            var i;

            if (direction < 0)
            {
                // Direction is negative, so we're scrolling up/left (doesn't matter for these calls)
                attemptPageShow(settings.firstPageLoaded, direction);
                setCurrentPage(-1);
                attemptPageHide(settings.lastPageLoaded, direction);
            }
            else if (direction > 0)
            {
                // Direction is positive so we're scrolling down/right (doesn't matter for these calls)
                attemptPageShow(settings.lastPageLoaded, direction);
                setCurrentPage(1);
                attemptPageHide(settings.firstPageLoaded, direction);
            }
            else
            {
                // Non-primary scroll, check if we need to reveal any tiles
                var lpl = settings.lastPageLoaded;
                for (i = Math.max(settings.firstPageLoaded, 0); i <= lpl; i++)
                {
                    if (isPageVisible(i))
                        loadPage(i);
                }
            }

            var scrollSoFar = (settings.verticallyOriented ? settings.topScrollSoFar : settings.leftScrollSoFar);

            executeCallback(settings.onScroll, scrollSoFar);
            diva.Events.publish("ViewerDidScroll", scrollSoFar);

            if (settings.verticallyOriented)
            {
                if (direction > 0)
                {
                    // scrolling forwards
                    executeCallback(settings.onScrollDown, settings.topScrollSoFar);
                    diva.Events.publish("ViewerDidScrollDown", [settings.topScrollSoFar]);
                }
                else if (direction < 0)
                {
                    // scrolling backwards
                    executeCallback(settings.onScrollUp, settings.topScrollSoFar);
                    diva.Events.publish("ViewerDidScrollUp", [settings.topScrollSoFar]);
                }       
            }
            else
            {
                if (direction > 0)
                {
                    // scrolling forwards
                    executeCallback(settings.onScrollRight, settings.leftScrollSoFar);
                    diva.Events.publish("ViewerDidScrollRight", [settings.leftScrollSoFar]);
                }
                else if (direction < 0)
                {
                    // scrolling backwards
                    executeCallback(settings.onScrollLeft, settings.leftScrollSoFar);
                    diva.Events.publish("ViewerDidScrollLeft", [settings.leftScrollSoFar]);
                }     
            }
        };

        // Check if a row index is valid
        var isRowValid = function (rowIndex)
        {
            return rowIndex >= 0 && rowIndex < settings.numRows;
        };

        // Check if a row should be visible in the viewport
        var isRowVisible = function (rowIndex)
        {
            var topOfRow = settings.rowHeight * rowIndex;
            var bottomOfRow = topOfRow + settings.rowHeight + settings.fixedPadding;

            return isVerticallyInViewport(topOfRow, bottomOfRow);
        };

        // Check if a row (in grid view) is present in the DOM
        var isRowLoaded = function (rowIndex)
        {
            return $(settings.selector + 'row-' + rowIndex).length > 0;
        };

        var loadRow = function (rowIndex)
        {
            // If the row has already been loaded, don't attempt to load it again
            if (isRowLoaded(rowIndex))
                return;

            // Load some data for this and initialise some variables
            var heightFromTop = (settings.rowHeight * rowIndex) + settings.fixedPadding;
            var content = [];

            // Create the opening tag for the row div
            content.push('<div class="diva-row" id="' + settings.ID + 'row-' + rowIndex + '" style="height: ' + settings.rowHeight + '; top: ' + heightFromTop + 'px;">');

            // Declare variables used in the loop
            var i, pageIndex, filename, realWidth, realHeight, pageWidth, pageHeight, leftOffset, imageURL;
            var imdir = settings.imageDir + "/";

            // Load each page within that row
            var ppr = settings.pagesPerRow;
            for (i = 0; i < ppr; i++)
            {
                pageIndex = rowIndex * settings.pagesPerRow + i;

                // If this page is the last row, don't try to load a nonexistent page
                if (!isPageValid(pageIndex))
                    break;

                // Calculate the width, height and horizontal placement of this page
                filename = settings.pages[pageIndex].f;
                realWidth = getPageData(pageIndex, 'w');
                realHeight = getPageData(pageIndex, 'h');
                pageWidth = (settings.fixedHeightGrid) ? (settings.rowHeight - settings.fixedPadding) * realWidth / realHeight : settings.gridPageWidth;
                pageHeight = (settings.fixedHeightGrid) ? settings.rowHeight - settings.fixedPadding : pageWidth / realWidth * realHeight;
                leftOffset = parseInt(i * (settings.fixedPadding + settings.gridPageWidth) + settings.fixedPadding, 10);

                // Make sure they're all integers for nice, round numbers
                pageWidth = parseInt(pageWidth, 10);
                pageHeight = parseInt(pageHeight, 10);

                // Center the page if the height is fixed (otherwise, there is no horizontal padding)
                leftOffset += (settings.fixedHeightGrid) ? (settings.gridPageWidth - pageWidth) / 2 : 0;
                imageURL = settings.iipServerURL + "?FIF=" + imdir + filename + '&amp;HEI=' + (pageHeight + 2) + '&amp;CVT=JPEG';

                // Append the HTML for this page to the string builder array
                content.push('<div id="' + settings.ID + 'page-' + pageIndex + '" class="diva-page" style="width: ' + pageWidth + 'px; height: ' + pageHeight + 'px; left: ' + leftOffset + 'px;" title="Page ' + (pageIndex + 1) + '"></div>');

                // Add each image to a queue so that images aren't loaded unnecessarily
                addPageToQueue(rowIndex, pageIndex, imageURL, pageWidth, pageHeight);
            }

            // Append this row to the DOM
            content.push('</div>');
            $(document.getElementById(settings.ID + "inner")).append(content.join(''));
        };

        var deleteRow = function (rowIndex)
        {
            $(document.getElementById(settings.ID + 'row-' + rowIndex)).empty().remove();
        };

        // Check if the bottom of a row is above the top of the viewport (scrolling down)
        var rowAboveViewport = function (rowIndex)
        {
            var bottomOfRow = settings.rowHeight * (rowIndex + 1);
            var topOfViewport = settings.topScrollSoFar;

            return (bottomOfRow < topOfViewport);
        };

        // Check if the top of a row is below the bottom of the viewport (scrolling up)
        var rowBelowViewport = function (rowIndex)
        {
            var topOfRow = settings.rowHeight * rowIndex;
            var bottomOfViewport = settings.topScrollSoFar + settings.panelHeight;

            return (topOfRow > bottomOfViewport);
        };

        // Same thing as attemptPageShow only with rows
        var attemptRowShow = function (rowIndex, direction)
        {
            if (direction > 0)
            {
                if (isRowValid(rowIndex))
                {
                    if (isRowVisible(rowIndex))
                    {
                        loadRow(rowIndex);
                        settings.lastRowLoaded = rowIndex;

                        attemptRowShow(settings.lastRowLoaded + 1, direction);
                    }
                    else if (rowAboveViewport(rowIndex))
                    {
                        attemptRowShow(rowIndex + 1, direction);
                    }
                }
            }
            else
            {
                if (isRowValid(rowIndex))
                {
                    if (isRowVisible(rowIndex))
                    {
                        loadRow(rowIndex);
                        settings.firstRowLoaded = rowIndex;

                        attemptRowShow(settings.firstRowLoaded - 1, direction);
                    }
                    else if (rowBelowViewport(rowIndex))
                    {
                        attemptRowShow(rowIndex - 1, direction);
                    }
                }
            }
        };

        var attemptRowHide = function (rowIndex, direction)
        {
            if (direction > 0)
            {
                if (isRowValid(rowIndex) && rowAboveViewport(rowIndex))
                {
                    deleteRow(rowIndex);
                    settings.firstRowLoaded++;

                    attemptRowHide(settings.firstRowLoaded, direction);
                }
            }
            else
            {
                if (isRowValid(rowIndex) && rowBelowViewport(rowIndex))
                {
                    deleteRow(rowIndex);
                    settings.lastRowLoaded--;

                    attemptRowHide(settings.lastRowLoaded, direction);
                }
            }
        };

        var adjustRows = function (direction)
        {
            if (direction < 0)
            {
                attemptRowShow(settings.firstRowLoaded, -1);
                setCurrentRow(-1);
                attemptRowHide(settings.lastRowLoaded, -1);
            }
            else if (direction > 0)
            {
                attemptRowShow(settings.lastRowLoaded, 1);
                setCurrentRow(1);
                attemptRowHide(settings.firstRowLoaded, 1);
            }

            executeCallback(settings.onScroll, settings.topScrollSoFar);
            diva.Events.publish("ViewerDidScroll", [settings.topScrollSoFar]);

            // If we're scrolling down
            if (direction > 0)
            {
                executeCallback(settings.onScrollDown, settings.topScrollSoFar);
                diva.Events.publish("ViewerDidScrollDown", [settings.topScrollSoFar]);
            }
            else if (direction < 0)
            {
                // We're scrolling up
                executeCallback(settings.onScrollUp, settings.topScrollSoFar);
                diva.Events.publish("ViewerDidScrollUp", [settings.topScrollSoFar]);
            }
        };

        // Used to delay loading of page images in grid view to prevent unnecessary loads
        var addPageToQueue = function (rowIndex, pageIndex, imageURL, pageWidth, pageHeight)
        {
            settings.pageTimeouts.push(setTimeout(function ()
            {
                if (isRowVisible(rowIndex))
                {
                    $(settings.selector + 'page-' + pageIndex).html('<img src="' + imageURL + '" style="width: ' + pageWidth + 'px; height: ' + pageHeight + 'px;" />');
                }
            }, settings.rowLoadTimeout));
        };

        // Determines and sets the "current page" (settings.currentPageIndex); called within adjustPages
        // The "direction" is either 1 (downward scroll) or -1 (upward scroll)
        var setCurrentPage = function (direction)
        {
            var middleOfViewport = (settings.verticallyOriented ? settings.topScrollSoFar + (settings.panelHeight / 2) : settings.leftScrollSoFar + (settings.panelWidth / 2));
            var currentPage = settings.currentPageIndex;
            var pageToConsider = currentPage + direction;
            var changeCurrentPage = false;
            var pageSelector = settings.selector + 'page-' + pageToConsider;

            if (direction < 0)
            {
                // When scrolling forwards:
                // If the previous page > middle of viewport
                if (settings.verticallyOriented)
                {
                    if (pageToConsider >= 0 && (settings.heightAbovePages[pageToConsider] + getPageData(pageToConsider, 'h') + (settings.verticalPadding) >= middleOfViewport))
                    {
                        changeCurrentPage = true;
                    }
                }
                else
                {
                    if (pageToConsider >= 0 && (settings.widthLeftOfPages[pageToConsider] + getPageData(pageToConsider, 'w') + (settings.horizontalPadding) >= middleOfViewport))
                    {
                        changeCurrentPage = true;
                    }     
                }
            }
            else if (direction > 0)
            {
                // When scrolling backwards:
                // If this page < middle of viewport
                if (settings.verticallyOriented)
                {
                    if (settings.heightAbovePages[currentPage] + getPageData(currentPage, 'h') + settings.verticalPadding < middleOfViewport)
                    {
                        changeCurrentPage = true;
                    }
                }
                else
                {
                    if (settings.widthLeftOfPages[currentPage] + getPageData(currentPage, 'w') + settings.horizontalPadding < middleOfViewport)
                    {
                        changeCurrentPage = true;
                    }
                }
            }

            if (changeCurrentPage)
            {
                // Set this to the current page
                settings.currentPageIndex = pageToConsider;
                // Now try to change the next page, given that we're not going to a specific page
                // Calls itself recursively - this way we accurately obtain the current page
                if (direction !== 0)
                {
                    if (!setCurrentPage(direction))
                    {
                        var filename = settings.pages[pageToConsider].f;
                        executeCallback(settings.onSetCurrentPage, pageToConsider, filename);
                        diva.Events.publish("VisiblePageDidChange", [pageToConsider, filename]);
                    }
                }
                return true;
            }

            return false;
        };

        // Sets the current page in grid view
        var setCurrentRow = function (direction)
        {
            var currentRow = Math.floor(settings.currentPageIndex / settings.pagesPerRow);
            var rowToConsider = currentRow + parseInt(direction, 10);
            var middleOfViewport = settings.topScrollSoFar + (settings.panelHeight / 2);
            var changeCurrentRow = false;

            if (direction < 0)
            {
                if (rowToConsider >= 0 && (settings.rowHeight * currentRow >= middleOfViewport || settings.rowHeight * rowToConsider >= settings.topScrollSoFar))
                {
                    changeCurrentRow = true;
                }
            }
            else if (direction > 0)
            {
                if ((settings.rowHeight * (currentRow + 1)) < settings.topScrollSoFar && isRowValid(rowToConsider))
                {
                    changeCurrentRow = true;
                }
            }

            if (changeCurrentRow)
            {
                settings.currentPageIndex = rowToConsider * settings.pagesPerRow;

                if (direction !== 0)
                {
                    if (!setCurrentRow(direction))
                    {
                        var pageIndex = settings.currentPageIndex;
                        var filename = settings.pages[pageIndex].f;
                        diva.Events.publish("VisiblePageDidChange", [pageIndex, filename]);
                    }
                }

                return true;
            }

            return false;
        };

        //Helper function for going to the top of a specific page
        var gotoPageTop = function (pageIndex)
        {
            var verticalOffset = getYOffset(false);
            var horizontalOffset = getXOffset(false);

            gotoPage(pageIndex, verticalOffset, horizontalOffset);
        };

        // Helper function for going to a particular page
        // Vertical offset: from center of diva element to top of current page
        // Horizontal offset: from the center of the page; can be negative if to the left
        var gotoPage = function (pageIndex, verticalOffset, horizontalOffset)
        {
            //convert offsets to 0 if undefined
            horizontalOffset = (typeof horizontalOffset !== 'undefined') ? horizontalOffset: 0;
            verticalOffset = (typeof verticalOffset !== 'undefined') ? verticalOffset : 0;

            var desiredVerticalCenter = settings.heightAbovePages[pageIndex] + verticalOffset;
            var desiredTop = desiredVerticalCenter - ($(settings.outerSelector).height() / 2);

            var desiredHorizontalCenter = settings.widthLeftOfPages[pageIndex] + horizontalOffset;
            var desiredLeft = desiredHorizontalCenter - ($(settings.outerSelector).width() / 2);

            $(settings.outerSelector).scrollTop(desiredTop);
            $(settings.outerSelector).scrollLeft(desiredLeft);

            // Pretend that this is the current page
            settings.currentPageIndex = pageIndex;
            var filename = settings.pages[pageIndex].f;

            executeCallback(settings.onSetCurrentPage, pageIndex, filename);
            diva.Events.publish("VisiblePageDidChange", [pageIndex, filename]);

            // Execute the onJump callback
            executeCallback(settings.onJump, pageIndex);
            diva.Events.publish("ViewerDidJump", [pageIndex]);
        };

        // Calculates the desired row, then scrolls there
        var gotoRow = function (pageIndex)
        {
            var desiredRow = Math.floor(pageIndex / settings.pagesPerRow);
            var desiredTop = desiredRow * settings.rowHeight;
            $(settings.outerSelector).scrollTop(desiredTop);

            // Scroll is not triggered automatically by the above line, so isRowVisible/isVerticallyInViewport may not calculate based off the correct value
            settings.topScrollSoFar = document.getElementById(settings.ID + "outer").scrollTop;
            settings.leftScrollSoFar = document.getElementById(settings.ID + "outer").scrollLeft;

            // Pretend that this is the current page (it probably isn't)
            settings.currentPageIndex = pageIndex;
            var filename = settings.pages[pageIndex].f;
            diva.Events.publish("VisiblePageDidChange", [pageIndex, filename]);
        };

        // Helper function called by loadDocument to scroll to the desired place
        var documentScroll = function ()
        {
            // Make sure the value for settings.goDirectlyTo is valid
            if (!isPageValid(settings.goDirectlyTo))
                settings.goDirectlyTo = 0;

            // We use the stored y/x offsets (relative to the center of the page, respectively)
            gotoPage(settings.goDirectlyTo, settings.verticalOffset, settings.horizontalOffset);
        };

        // Don't call this when not in grid mode please
        // Scrolls to the relevant place when in grid view
        var gridScroll = function ()
        {
            // Figure out and scroll to the row containing the current page
            gotoRow(settings.goDirectlyTo);
        };

        // If the given zoom level is valid, returns it; else, returns the min
        var getValidZoomLevel = function (zoomLevel)
        {
            return (zoomLevel >= settings.minZoomLevel && zoomLevel <= settings.maxZoomLevel) ? zoomLevel : settings.minZoomLevel;
        };

        var getValidPagesPerRow = function (pagesPerRow)
        {
            return (pagesPerRow >= settings.minPagesPerRow && pagesPerRow <= settings.maxPagesPerRow) ? pagesPerRow : settings.maxPagesPerRow;
        };

        // Reset some settings and empty the viewport
        var clearViewer = function ()
        {
            settings.allTilesLoaded = [];
            $(settings.outerSelector).scrollTop(0);
            settings.topScrollSoFar = 0;
            $(settings.innerSelector).empty();
            settings.firstPageLoaded = 0;
            settings.firstRowLoaded = -1;
            settings.previousTopScroll = 0;
            settings.previousLeftScroll = 0;

            // Clear all the timeouts to prevent undesired pages from loading
            clearTimeout(settings.resizeTimer);

            while (settings.pageTimeouts.length)
            {
                clearTimeout(settings.pageTimeouts.pop());
            }
        };

        // Called when we don't necessarily know which view to go into
        var loadViewer = function ()
        {
            if (settings.inGrid)
                loadGrid();
            else
                loadDocument();
        };

        // Called every time we need to load document view (after zooming, fullscreen, etc)
        var loadDocument = function ()
        {
            clearViewer();

            // Make sure the zoom level we've been given is valid
            settings.zoomLevel = getValidZoomLevel(settings.zoomLevel);
            var z = settings.zoomLevel;

            // Calculate the horizontal and vertical inter-page padding
            if (settings.adaptivePadding > 0)
            {
                settings.horizontalPadding = settings.averageWidths[z] * settings.adaptivePadding;
                settings.verticalPadding = settings.averageHeights[z] * settings.adaptivePadding;
            }
            else
            {
                // It's less than or equal to 0; use fixedPadding instead
                settings.horizontalPadding = settings.fixedPadding;
                settings.verticalPadding = settings.fixedPadding;
            }

            // Make sure the vertical padding is at least 40, if plugin icons are enabled
            if (settings.pageTools.length){
                if (settings.verticallyOriented)
                    settings.verticalPadding = Math.max(40, settings.horizontalPadding);
                else
                    settings.horizontalPadding = Math.max(40, settings.verticalPadding);
            }

            // Now reset some things that need to be changed after each zoom
            settings.totalHeight = settings.totalHeights[z] + settings.verticalPadding * (settings.numPages + 1);
            settings.totalWidth = settings.totalWidths[z] + settings.horizontalPadding * (settings.numPages + 1);

            // Determine the width of the inner element (based on the max width)
            var maxWidthToSet = settings.maxWidths[z] + settings.horizontalPadding * 2;
            var maxHeightToSet = settings.maxHeights[z] + settings.verticalPadding * 2;
            var widthToSet = Math.max(maxWidthToSet, settings.panelWidth);
            var heightToSet = Math.max(maxHeightToSet, settings.panelHeight);

            // Needed to set settings.heightAbovePages - initially just the top padding
            var heightSoFar = 0;
            var widthSoFar = 0;
            var i;

            for (i = 0; i < settings.numPages; i++)
            {
                // First set the height above that page by adding this height to the previous total
                // A page includes the padding above it
                settings.heightAbovePages[i] = (settings.verticallyOriented ? heightSoFar : (heightToSet - getPageData(i, 'h')) / 2);
                settings.widthLeftOfPages[i] = (settings.verticallyOriented ? (widthToSet - getPageData(i, 'w')) / 2 : widthSoFar);

                // Has to be done this way otherwise you get the height of the page included too
                heightSoFar = settings.heightAbovePages[i] + getPageData(i, 'h') + settings.verticalPadding;
                widthSoFar = settings.widthLeftOfPages[i] + getPageData(i, 'w') + settings.horizontalPadding;

                // Figure out the pageLeftOffset stuff
                settings.pageLeftOffsets[i] = (widthToSet - getPageData(i, 'w')) / 2;
                settings.pageTopOffsets[i] = (heightToSet - getPageData(i, 'h')) / 2;

                // Now try to load the page ONLY if the page needs to be loaded
                // Take scrolling into account later, just try this for now
                if (isPageVisible(i))
                {
                    loadPage(i);
                    settings.lastPageLoaded = i;
                }
            }

            // If this is not the initial load, execute the zoom callbacks
            if (settings.oldZoomLevel >= 0)
            {
                if (settings.oldZoomLevel < settings.zoomLevel)
                {
                    executeCallback(settings.onZoomIn, z);
                    diva.Events.publish("ViewerDidZoomIn", z);
                }
                else
                {
                    executeCallback(settings.onZoomOut, z);
                    diva.Events.publish("ViewerDidZoomOut", z);
                }

                executeCallback(settings.onZoom, z);
            }
            else
            {
                settings.oldZoomLevel = settings.zoomLevel;
            }

            if (settings.verticallyOriented)
            {
                $(settings.innerSelector).height(Math.round(settings.totalHeight));
                $(settings.innerSelector).width(Math.round(widthToSet));
            }
            else
            {
                $(settings.innerSelector).height(Math.round(heightToSet));
                $(settings.innerSelector).width(Math.round(settings.totalWidth));
            }

            // Scroll to the proper place
            documentScroll();

            // For the iPad - wait until this request finishes before accepting others
            if (settings.scaleWait)
                settings.scaleWait = false;

            var fileName = settings.pages[settings.currentPageIndex].f;
            executeCallback(settings.onDocumentLoaded, settings.lastPageLoaded, fileName);
            diva.Events.publish("DocumentDidLoad", [settings.lastPageLoaded, fileName]);
        };

        var loadGrid = function ()
        {
            var pageIndex = settings.currentPageIndex;
            settings.verticalOffset = (settings.verticallyOriented ? (settings.panelHeight / 2) : getPageData(pageIndex, "h") / 2);
            settings.horizontalOffset = (settings.verticallyOriented ? getPageData(pageIndex, "w") / 2 : (settings.panelWidth / 2));
            
            clearViewer();

            // Make sure the pages per row setting is valid
            settings.pagesPerRow = getValidPagesPerRow(settings.pagesPerRow);

            var horizontalPadding = settings.fixedPadding * (settings.pagesPerRow + 1);
            var pageWidth = (settings.panelWidth - horizontalPadding) / settings.pagesPerRow;
            settings.gridPageWidth = pageWidth;

            // Calculate the row height depending on whether we want to fix the width or the height
            settings.rowHeight = (settings.fixedHeightGrid) ? settings.fixedPadding + settings.minRatio * pageWidth : settings.fixedPadding + settings.maxRatio * pageWidth;
            settings.numRows = Math.ceil(settings.numPages / settings.pagesPerRow);
            settings.totalHeight = settings.numRows * settings.rowHeight + settings.fixedPadding;

            $(settings.innerSelector).height(Math.round(settings.totalHeight));
            $(settings.innerSelector).width(Math.round(settings.panelWidth));

            // First scroll directly to the row containing the current page
            gridScroll();

            var i, rowIndex;

            // Figure out the row each page is in
            var np = settings.numPages;
            for (i = 0; i < np; i += settings.pagesPerRow)
            {
                rowIndex = Math.floor(i / settings.pagesPerRow);

                if (isRowVisible(rowIndex))
                {
                    settings.firstRowLoaded = (settings.firstRowLoaded < 0) ? rowIndex : settings.firstRowLoaded;
                    loadRow(rowIndex);
                    settings.lastRowLoaded = rowIndex;
                }
            }
        };

        // Handles switching in and out of fullscreen mode
        // Should only be called after changing settings.inFullscreen
        var handleModeChange = function (changeView)
        {
            // Save some offsets (required for maintaining scroll position), if it's not the initial load
            if (settings.oldZoomLevel >= 0)
            {
                if (!settings.inGrid)
                {
                    var pageIndex = settings.currentPageIndex;
                    settings.verticalOffset = getYOffset(false);
                    settings.horizontalOffset = getXOffset(false);  
                }
            }

            // Toggle the classes
            $(settings.outerSelector).toggleClass('diva-fullscreen');
            $('body').toggleClass('diva-hide-scrollbar');
            $(settings.parentSelector).toggleClass('diva-full-width');

            // Compensate: mobileWebkit excludes body margin from window.innerWidth calculation
            var bodyMargin = (settings.mobileWebkit) ? parseInt($('body').css('margin')) : 0;

            // If in fullscreen, set margin to 0; if enableAutoWidth, use viewerWidthPadding
            var margin = settings.inFullscreen ? '0px'
                       : settings.enableAutoWidth ? (settings.viewerWidthPadding - bodyMargin).toString() + 'px'
                       : '';

            $(settings.outerSelector).css('margin-left', margin);

            // Reset the panel dimensions
            settings.panelHeight = $(settings.outerSelector).height();
            settings.panelWidth = $(settings.outerSelector).width() - settings.scrollbarWidth;
            $(settings.innerSelector).width(settings.panelWidth);

            // Recalculate the viewer offsets
            settings.viewerXOffset = $(settings.outerSelector).offset().left;
            settings.viewerYOffset = $(settings.outerSelector).offset().top;

            // Used by setState when we need to change the view and the mode
            if (changeView)
            {
                settings.inGrid = !settings.inGrid;
                handleViewChange();
            }
            else
            {
                loadViewer();
            }

            // If it has changed, adjust panel size coming out of fullscreen
            if (!settings.inFullscreen)
            {
                if(settings.mobileWebkit)
                    adjustMobileWebkitDims();
                else
                    adjustBrowserDims();
            }

            // Execute callbacks
            executeCallback(settings.onModeToggle, settings.inFullscreen);
            diva.Events.publish("ModeDidSwitch", [settings.inFullscreen]);
        };

        // Handles switching in and out of grid view
        // Should only be called after changing settings.inGrid
        var handleViewChange = function ()
        {
            loadViewer();
            executeCallback(settings.onViewToggle, settings.inGrid);

            // Switch the slider
            diva.Events.publish("ViewDidSwitch", [settings.inGrid]);
        };

        // Called when the fullscreen icon is clicked
        var toggleFullscreen = function ()
        {
            settings.goDirectlyTo = settings.currentPageIndex;
            settings.inFullscreen = !settings.inFullscreen;
            handleModeChange(false);
        };

        // Called when the grid icon is clicked
        var toggleGrid = function ()
        {
            settings.goDirectlyTo = settings.currentPageIndex;

            settings.inGrid = !settings.inGrid;
            handleViewChange();
        };

        // Called after double-click or ctrl+double-click events on pages in document view
        var handleDocumentDoubleClick = function (event)
        {
            var pageOffset = $(this).offset();

            settings.doubleClickZoom = true;
            settings.horizontalOffset = event.pageX - pageOffset.left;
            settings.verticalOffset = event.pageY - pageOffset.top;
            settings.goDirectlyTo = parseInt($(this).attr('data-index'), 10); //page index

            // Hold control to zoom out, otherwise, zoom in
            var newZoomLevel = (event.ctrlKey) ? settings.zoomLevel - 1 : settings.zoomLevel + 1;

            handleZoom(newZoomLevel);
        };

        // Called after double-clicking on a page in grid view
        var handleGridDoubleClick = function (event)
        {
            // Figure out the page that was clicked, scroll to that page
            var sel = document.getElementById(settings.ID + "outer");
            var centerX = (event.pageX - settings.viewerXOffset) + sel.scrollLeft;
            var centerY = (event.pageY - settings.viewerYOffset) + sel.scrollTop;
            var rowIndex = Math.floor(centerY / settings.rowHeight);
            var colIndex = Math.floor(centerX / (settings.panelWidth / settings.pagesPerRow));
            var pageIndex = rowIndex * settings.pagesPerRow + colIndex;
            settings.goDirectlyTo = pageIndex;

            // Leave grid view, jump directly to the desired page
            settings.inGrid = false;
            handleViewChange();
        };

        // Handles pinch-zooming for mobile devices
        var handlePinchZoom = function (event)
        {
            var newZoomLevel = settings.zoomLevel;

            // First figure out the new zoom level:
            if (event.scale > 1 && newZoomLevel < settings.maxZoomLevel)
                newZoomLevel++;
            else if (event.scale < 1 && newZoomLevel > settings.minZoomLevel)
                newZoomLevel--;
            else
                return;

            // Set it to true so we have to wait for this one to finish
            settings.scaleWait = true;

            // Has to call handleZoomSlide so that the coordinates are kept
            handleZoom(newZoomLevel);
        };

        // Called to handle any zoom level
        var handleZoom = function (newValue)
        {
            var newZoomLevel = getValidZoomLevel(newValue);

            // If the zoom level provided is invalid, return false
            if (newZoomLevel !== newValue)
                return false;

            var zoomRatio = Math.pow(2, newZoomLevel - settings.zoomLevel);

            // offsets refer to the distance from the top/left of the current page that the center of the viewport is.
            // for example: if the viewport is 800 pixels and the active page is 600 pixels wide and starts at 100 pixels, verticalOffset will be 300 pixels.
            if(settings.doubleClickZoom)
            {
                settings.verticalOffset *= zoomRatio;
                settings.horizontalOffset *= zoomRatio;
                settings.doubleClickZoom = false;
            }
            else
            {            
                settings.goDirectlyTo = settings.currentPageIndex;
                settings.verticalOffset = zoomRatio * getYOffset(true);
                settings.horizontalOffset = zoomRatio * getXOffset(true);
            }

            settings.leftScrollSoFar = zoomRatio * settings.leftScrollSoFar;
            settings.topScrollSoFar = zoomRatio * settings.topScrollSoFar;

            settings.oldZoomLevel = settings.zoomLevel;
            settings.zoomLevel = newZoomLevel;

            // Update the slider
            diva.Events.publish("ZoomLevelDidChange", null);
            loadDocument();

            return true;
        };

        // Called to handle changing the pages per row slider
        var handleGrid = function (newValue)
        {
            var newPagesPerRow = getValidPagesPerRow(newValue);

            // If the value provided is invalid, return false
            if (newPagesPerRow !== newValue)
                return false;

            settings.oldPagesPerRow = settings.zoomLevel;
            settings.pagesPerRow = newPagesPerRow;

            // Update the slider
            diva.Events.publish("GridRowNumberDidChange", null);

            settings.goDirectlyTo = settings.currentPageIndex;
            loadGrid();

            return true;
        };

        var getYOffset = function (centerAligned)
        {
            var offset,
                pageIndex = settings.currentPageIndex;

            if(centerAligned)
            {
                offset = ($(settings.outerSelector).scrollTop() - settings.heightAbovePages[pageIndex] + $(settings.outerSelector).height() / 2);
            }
            else
            {
                offset = (settings.verticallyOriented ? (settings.panelHeight / 2) : getPageData(pageIndex, "h") / 2);
            }

            return parseInt(offset, 10);
        };

        var getXOffset = function (centerAligned)
        {
            var offset,
                pageIndex = settings.currentPageIndex;

            if(centerAligned)
            {
                offset = ($(settings.outerSelector).scrollLeft() - settings.widthLeftOfPages[pageIndex] + $(settings.outerSelector).width() / 2);   
            }
            else
            {
                offset = (settings.verticallyOriented ? getPageData(pageIndex, "w") / 2 : (settings.panelWidth / 2));
            }

            return parseInt(offset, 10);
        };

        var getState = function ()
        {
            var state = {
                'f': settings.inFullscreen,
                'g': settings.inGrid,
                'z': settings.zoomLevel,
                'n': settings.pagesPerRow,
                'i': (settings.enableFilename) ? settings.pages[settings.currentPageIndex].f : false,
                'p': (settings.enableFilename) ? false : settings.currentPageIndex + 1,
                'y': (settings.inGrid) ? false : getYOffset(true),
                'x': (settings.inGrid) ? false : getXOffset(true)
            };

            return state;
        };

        var getURLHash = function ()
        {
            var hashParams = getState();
            var hashStringBuilder = [];
            var param;

            for (param in hashParams)
            {
                if (hashParams[param] !== false)
                    hashStringBuilder.push(param + settings.hashParamSuffix + '=' + hashParams[param]);
            }

            return hashStringBuilder.join('&');
        };

        // Returns the URL to the current state of the document viewer (so it should be an exact replica)
        var getCurrentURL = function ()
        {
            return location.protocol + '//' + location.host + location.pathname + '#' + getURLHash();
        };

        // Called in init and when the orientation changes
        var adjustMobileWebkitDims = function ()
        {
            settings.viewerXOffset = $(settings.outerSelector).offset().left;
            settings.viewerYOffset = $(settings.outerSelector).offset().top;
            settings.panelHeight = window.innerHeight - settings.viewerYOffset - settings.viewerHeightPadding;
            settings.panelWidth = (settings.enableAutoWidth) ? window.innerWidth - settings.viewerWidthPadding * 2 : window.innerWidth;

            if (settings.enableAutoHeight)
                document.getElementById(settings.ID + "outer").style.height = settings.panelHeight + "px";

            if (settings.enableAutoWidth)
                document.getElementById(settings.ID + "outer").style.width = settings.panelWidth + "px";
        };

        // Will return true if something has changed, false otherwise
        var adjustBrowserDims = function ()
        {
            var parentHeight;
            var parentWidth;

            //if parent is body, base these sizes off the window
            if (settings.divaIsFullWindow)
            {
                parentWidth = $(window).innerWidth();
                parentHeight = $(window).innerHeight();
            }
            //else off the parent
            else
            {
                parentWidth = $(settings.parentSelector).parent().innerWidth();
                parentHeight = $(settings.parentSelector).parent().innerHeight();
            }

            // if autoHeight/autoWidth are on, resize the parent selector proportionally
            if (settings.enableAutoHeight)
            {
                $(settings.parentSelector).height(parentHeight * settings.heightProportion);
            }

            if (settings.enableAutoWidth)
            {
                $(settings.parentSelector).width(parentWidth * settings.widthProportion);
            }

            //reset the offset variables to make them accurate in the case that they've changed
            var viewerOffset = $(settings.outerSelector).offset();
            settings.viewerXOffset = viewerOffset.left;
            settings.viewerYOffset = viewerOffset.top;

            //calculate the new height based off the proportions
            var heightBorderPixels = parseInt($(settings.outerSelector).css('border-top-width')) + parseInt($(settings.outerSelector).css('border-bottom-width'));
            parentHeight = $(settings.parentSelector).height();
            var parentYOffset = $(settings.parentSelector).offset().top;
            var newHeight = (settings.enableAutoHeight) ? parentHeight - settings.viewerYOffset + parentYOffset - heightBorderPixels : $(settings.outerSelector).height();

            //calculate the new width
            var widthBorderPixels = parseInt($(settings.outerSelector).css('border-left-width')) + parseInt($(settings.outerSelector).css('border-right-width'));
            parentWidth = $(settings.parentSelector).width();

            var newWidth;
            if (settings.enableAutoWidth)
                newWidth = parentWidth - (settings.viewerWidthPadding * 2) - widthBorderPixels - settings.scrollbarWidth;
            else
                newWidth = $(settings.outerSelector).width() - settings.scrollbarWidth - widthBorderPixels;

            //if either have changed, reflect that visually
            if (newWidth !== settings.panelWidth || newHeight !== settings.panelHeight)
            {
                // outer width
                if (settings.enableAutoHeight)
                    $(settings.outerSelector).height(newHeight);
                if (settings.enableAutoWidth)
                    $(settings.outerSelector).width(newWidth + settings.scrollbarWidth);
                // inner width
                settings.panelWidth = newWidth;
                settings.panelHeight = newHeight;
                return true;
            }

            return false;
        };

        // Update the panelHeight and panelWidth based on the window size
        var adjustFullscreenDims = function ()
        {
            settings.panelWidth = window.innerWidth - settings.scrollbarWidth;
            settings.panelHeight = window.innerHeight;

            return true;
        };

        // Bind mouse events (drag to scroll, double-click)
        var bindMouseEvents = function()
        {
            // Set drag scroll on first descendant of class dragger on both selected elements
            if (!settings.mobileWebkit)
                $(settings.outerSelector + ', ' + settings.innerSelector).dragscrollable({dragSelector: '.diva-dragger', acceptPropagatedEvent: true});

            // Double-click to zoom
            $(settings.outerSelector).on('dblclick', '.diva-document-page', function (event)
            {
                handleDocumentDoubleClick.call(this, event);
            });

            // Handle the control key for macs (in conjunction with double-clicking)
            $(settings.outerSelector).on('contextmenu', '.diva-document-page', function (event)
            {
                if (event.ctrlKey)
                {
                    // In Firefox, this doesn't trigger a double-click, so we apply one manually
                    clearTimeout(settings.singleClickTimeout);

                    if (settings.singleClick)
                    {
                        handleDocumentDoubleClick.call(this, event);
                        settings.singleClick = false;
                    }
                    else
                    {
                        settings.singleClick = true;

                        // Set it to false again after 500 milliseconds (standard double-click timeout)
                        settings.singleClickTimeout = setTimeout(function ()
                        {
                            settings.singleClick = false;
                        }, 500);
                    }

                    return false;
                }
            });

            $(settings.outerSelector).on('dblclick', '.diva-row', function (event)
            {
                handleGridDoubleClick.call(this, event);
            });

        };

        // Binds most of the event handlers (some more in createToolbar)
        var handleEvents = function ()
        {
            // Change the cursor for dragging
            $(settings.innerSelector).mouseover(function ()
            {
                $(this).removeClass('diva-grabbing').addClass('diva-grab');
            });

            $(settings.innerSelector).mouseout(function ()
            {
                $(this).removeClass('diva-grab');
            });

            $(settings.innerSelector).mousedown(function ()
            {
                $(this).removeClass('diva-grab').addClass('diva-grabbing');
            });

            $(settings.innerSelector).mouseup(function ()
            {
                $(this).removeClass('diva-grabbing').addClass('diva-grab');
            });

            bindMouseEvents();

            // Handle the scroll
            $(settings.outerSelector).scroll(function ()
            {
                var direction;

                if (settings.verticallyOriented || settings.inGrid)
                {
                    settings.topScrollSoFar = document.getElementById(settings.ID + "outer").scrollTop;
                    direction = settings.topScrollSoFar - settings.previousTopScroll;
                }
                else
                {
                    settings.leftScrollSoFar = document.getElementById(settings.ID + "outer").scrollLeft;
                    direction = settings.leftScrollSoFar - settings.previousLeftScroll;   
                }                   

                //give adjustPages the direction we care about
                if (settings.inGrid)
                {
                    adjustRows(direction);
                }
                else
                {
                    adjustPages(direction);
                    if (settings.verticallyOriented)
                        settings.leftScrollSoFar = $(this).scrollLeft();
                    else
                        settings.topScrollSoFar = $(this).scrollTop(); 
                }

                settings.previousTopScroll = settings.topScrollSoFar;
                settings.previousLeftScroll = settings.leftScrollSoFar;
            });

            // Check if the user is on a iPhone or iPod touch or iPad
            if (settings.mobileWebkit)
            {
                // Prevent resizing (below from http://matt.might.net/articles/how-to-native-iphone-ipad-apps-in-javascript/)
                var toAppend = [];
                toAppend.push('<meta name="viewport" content="user-scalable=no, width=device-width, initial-scale=1, maximum-scale=1" />');

                // Eliminate URL and button bars if added to home screen
                toAppend.push('<meta name="apple-mobile-web-app-capable" content="yes" />');

                // Choose how to handle the phone status bar
                toAppend.push('<meta name="apple-mobile-web-app-status-bar-style" content="black" />');
                $('head').append(toAppend.join('\n'));

                // Block the user from moving the window only if it's not integrated
                if (settings.blockMobileMove)
                {
                    $('body').bind('touchmove', function (event)
                    {
                        var e = event.originalEvent;
                        e.preventDefault();

                        return false;
                    });
                }

                // Allow pinch-zooming
                $('body').bind('gestureend', function (event)
                {
                    var e = event.originalEvent;

                    if (!settings.scaleWait)
                    {
                        // Save the page we're currently on so we scroll there
                        settings.goDirectlyTo = settings.currentPageIndex;

                        if (settings.inGrid)
                        {
                            settings.inGrid = false;
                            handleViewChange();
                        }
                        else
                        {
                            handlePinchZoom(e);
                        }
                    }
                    return false;
                });

                // Listen to orientation change event
                $(window).bind('orientationchange', function (event)
                {
                    settings.orientationChange = true;
                    adjustMobileWebkitDims();

                    // Reload the viewer to account for the resized viewport
                    settings.goDirectlyTo = settings.currentPageIndex;
                    loadViewer();
                });

                // Inertial scrolling
                $(settings.outerSelector).kinetic({
                    triggerHardware: true,
                    filterTarget: function(target)
                    {
                        if (target.className === 'diva-canvas-icon' || target.className === 'diva-download-icon')
                            return false;
                        return true;
                    }
                });
            }

            // Only check if either scrollBySpace or scrollByKeys is enabled
            if (settings.enableSpaceScroll || settings.enableKeyScroll)
            {
                var upArrowKey = 38,
                    downArrowKey = 40,
                    leftArrowKey = 37,
                    rightArrowKey = 39,
                    spaceKey = 32,
                    pageUpKey = 33,
                    pageDownKey = 34,
                    homeKey = 36,
                    endKey = 35;

                // Catch the key presses in document
                $(document).keydown(function (event)
                {
                    // Space or page down - go to the next page
                    if ((settings.enableSpaceScroll && event.keyCode === spaceKey) || (settings.enableKeyScroll && event.keyCode === pageDownKey))
                    {
                        $(settings.outerSelector).scrollTop(settings.topScrollSoFar + settings.panelHeight);
                        return false;
                    }

                    // Page up - go to the previous page
                    if (settings.enableKeyScroll && event.keyCode === pageUpKey)
                    {
                        $(settings.outerSelector).scrollTop(settings.topScrollSoFar - settings.panelHeight);
                        return false;
                    }

                    // Up arrow - scroll up
                    if (settings.enableKeyScroll && event.keyCode === upArrowKey)
                    {
                        $(settings.outerSelector).scrollTop(settings.topScrollSoFar - settings.arrowScrollAmount);
                        return false;
                    }

                    // Down arrow - scroll down
                    if (settings.enableKeyScroll && event.keyCode === downArrowKey)
                    {
                        $(settings.outerSelector).scrollTop(settings.topScrollSoFar + settings.arrowScrollAmount);
                        return false;
                    }

                    // Left arrow - scroll left
                    if (settings.enableKeyScroll && event.keyCode === leftArrowKey)
                    {
                        $(settings.outerSelector).scrollLeft(settings.leftScrollSoFar - settings.arrowScrollAmount);
                        return false;
                    }

                    // Right arrow - scroll right
                    if (settings.enableKeyScroll && event.keyCode === rightArrowKey)
                    {
                        $(settings.outerSelector).scrollLeft(settings.leftScrollSoFar + settings.arrowScrollAmount);
                        return false;
                    }

                    // Home key - go to the beginning of the document
                    if (settings.enableKeyScroll && event.keyCode === homeKey)
                    {
                        $(settings.outerSelector).scrollTop(0);
                        return false;
                    }

                    // End key - go to the end of the document
                    if (settings.enableKeyScroll && event.keyCode === endKey)
                    {
                        $(settings.outerSelector).scrollTop(settings.totalHeight);
                        return false;
                    }
                });

                // Handle window resizing events
                if (!settings.mobileWebkit)
                {
                    $(window).resize(function ()
                    {
                        var adjustSuccess = (settings.inFullscreen) ? adjustFullscreenDims() : adjustBrowserDims();
                        if (adjustSuccess)
                        {
                            // Cancel any previously-set resize timeouts
                            clearTimeout(settings.resizeTimer);

                            settings.resizeTimer = setTimeout(function ()
                            {
                                settings.goDirectlyTo = settings.currentPageIndex;
                                loadViewer();
                            }, 200);
                        }
                    });
                }
            }
        };

        // Handles all status updating etc (both fullscreen and not)
        var createToolbar = function () {
            // Prepare the HTML for the various components
            var gridIconHTML = (settings.enableGridIcon) ? '<div class="diva-grid-icon button' + (settings.inGrid ? ' diva-in-grid' : '') + '" id="' + settings.ID + 'grid-icon" title="Toggle grid view"></div>' : '';
            var linkIconHTML = (settings.enableLinkIcon) ? '<div class="diva-link-icon button" id="' + settings.ID + 'link-icon" style="' + (settings.enableGridIcon ? 'border-left: 0px' : '') + '" title="Link to this page"></div>' : '';
            var zoomSliderHTML = (settings.enableZoomControls === 'slider') ? '<input type="range" id="' + settings.ID + 'zoom-slider" class="zoom-slider" value="' + settings.zoomLevel +'" min="' + settings.minZoomLevel + '" max="' + settings.maxZoomLevel + '">' : '';
            var zoomButtonsHTML = (settings.enableZoomControls === 'buttons') ? '<div id="' + settings.ID + 'zoom-out-button" class="diva-zoom-out-button button" title="Zoom Out"></div><div id="' + settings.ID + 'zoom-in-button" class="diva-zoom-in-button button" title="Zoom In"></div>' : '';
            var gridSliderHTML = (settings.enableGridControls === 'slider') ? '<input type="range" id="' + settings.ID + 'grid-slider" class="grid-slider" value="' + settings.pagesPerRow +'" min="' + settings.minPagesPerRow + '" max="' + settings.maxPagesPerRow + '">' : '';
            var gridButtonsHTML = (settings.enableGridControls === 'buttons') ? '<div id="' + settings.ID + 'grid-out-button" class="diva-grid-out-button button" title="Zoom Out"></div><div id="' + settings.ID + 'grid-in-button" class="diva-grid-in-button button" title="Zoom In"></div>' : '';
            var gotoPageHTML = (settings.enableGotoPage) ? '<form id="' + settings.ID + 'goto-page" class="diva-goto-form"><input type="text" id="' + settings.ID + 'goto-page-input" / class="diva-input"> <input type="submit" value="Go" style="margin-top: 0px;" /></form>' : '';
            var zoomSliderLabelHTML = (settings.enableZoomControls === 'slider') ? '<div id="' + settings.ID + 'zoom-slider-label" class="diva-slider-label">Zoom level: <span id="' + settings.ID + 'zoom-level">' + settings.zoomLevel + '</span></div>' : '';
            var zoomButtonsLabelHTML = (settings.enableZoomControls === 'buttons') ? '<div id="' + settings.ID + 'zoom-buttons-label" class="diva-buttons-label">Zoom level: <span id="' + settings.ID + 'zoom-level">' + settings.zoomLevel + '</span></div>' : '';
            var gridSliderLabelHTML = (settings.enableGridControls === 'slider') ? '<div id="' + settings.ID + 'grid-slider-label" class="diva-slider-label">Pages per row: <span id="' + settings.ID + 'pages-per-row">' + settings.pagesPerRow + '</span></div>' : '';
            var gridButtonsLabelHTML = (settings.enableGridControls === 'buttons') ? '<div id="' + settings.ID + 'grid-buttons-label" class="diva-buttons-label">Pages per row: <span id="' + settings.ID + 'pages-per-row">' + settings.pagesPerRow + '</span></div>' : '';
            var pageNumberHTML = '<div class="diva-page-label">Page <span id="' + settings.ID + 'current-page">1</span> of <span id="' + settings.ID + 'num-pages">' + settings.numPages + '</span></div>';
            var fullscreenIconHTML = (settings.enableFullscreen) ? '<div id="' + settings.ID + 'fullscreen" class="diva-fullscreen-icon button" title="Toggle fullscreen mode"></div>' : '';

            var toolbarHTML = '<div id="' + settings.ID + 'tools-left" class="diva-tools-left' + '">' + zoomSliderHTML + zoomButtonsHTML + gridSliderHTML + gridButtonsHTML + zoomSliderLabelHTML + zoomButtonsLabelHTML + gridSliderLabelHTML + gridButtonsLabelHTML + '</div><div id="' + settings.ID + 'tools-right" class="diva-tools-right">' + fullscreenIconHTML + linkIconHTML + gridIconHTML + '<div class="diva-page-nav">' + gotoPageHTML + pageNumberHTML + '</div></div>';


            if (settings.toolbarParentSelector)
                $(settings.toolbarParentSelector).prepend('<div id="' + settings.ID + 'tools" class="diva-tools">' + toolbarHTML + '</div>');
            else
                $(settings.parentSelector).prepend('<div id="' + settings.ID + 'tools" class="diva-tools">' + toolbarHTML + '</div>');

            // bind zoom slider
            $(settings.selector + 'zoom-slider').on('input', function(e)
            {
                var intValue = parseInt(this.value, 10);

                handleZoom(intValue);
            });

            $(settings.selector + 'zoom-slider').on('change', function(e)
            {
                var intValue = parseInt(this.value, 10);
                if (intValue !== settings.zoomLevel)
                    handleZoom(intValue);
            });

            // Zoom when zoom buttons clicked
            var zoomButtonClicked = function (direction)
            {
                handleZoom(settings.zoomLevel + direction);
            };

            // Bind the click event to zoom buttons
            $(settings.selector + 'zoom-out-button').click(function ()
            {
                zoomButtonClicked(-1);
            });

            $(settings.selector + 'zoom-in-button').click(function ()
            {
                zoomButtonClicked(1);
            });

            //bind grid slider
            $(settings.selector + 'grid-slider').on('input', function(e)
            {
                var intValue = parseInt(this.value, 10);
                handleGrid(intValue);
            });

            $(settings.selector + 'grid-slider').on('change', function(e)
            {
                var intValue = parseInt(this.value, 10);
                if (intValue !== settings.zoomLevel)
                    handleGrid(intValue);
            });

            // Bind fullscreen button
            $(settings.selector + 'fullscreen').click(function() {
                toggleFullscreen();
            });

            // Bind the grid buttons
            $(settings.selector + 'grid-out-button').click(function ()
            {
                handleGrid(settings.pagesPerRow - 1);
            });

            $(settings.selector + 'grid-in-button').click(function ()
            {
                handleGrid(settings.pagesPerRow + 1);
            });

            // Handle clicking of the grid icon
            $(settings.selector + 'grid-icon').click(function ()
            {
                toggleGrid();
            });

            // Handle going to a specific page using the input box
            $(settings.selector + 'goto-page').submit(function ()
            {
                var desiredPage = parseInt($(settings.selector + 'goto-page-input').val(), 10);
                var pageIndex = desiredPage - 1;

                if (!isPageValid(pageIndex))
                {
                    alert("Invalid page number");
                }
                else
                {
                    if (settings.inGrid)
                        gotoRow(pageIndex);
                    else
                        gotoPageTop(pageIndex);
                }

                // Prevent the default action of reloading the page
                return false;
            });

            // Handle the creation of the link popup box
            $(settings.selector + 'link-icon').click(function ()
            {
                $('body').prepend('<div id="' + settings.ID + 'link-popup" class="diva-link-popup"><input id="' + settings.ID + 'link-popup-input" class="diva-input" type="text" value="' + getCurrentURL() + '"/></div>');

                if (settings.inFullscreen)
                {
                    $(settings.selector + 'link-popup').addClass('in-fullscreen');
                }
                else
                {
                    // Calculate the left and top offsets
                    // Compensate for border, popup width
                    var leftOffset = $(settings.outerSelector).offset().left + settings.panelWidth;
                    leftOffset += settings.scrollbarWidth - 240 - 1;
                    var topOffset = $(settings.outerSelector).offset().top + 1;

                    $(settings.selector + 'link-popup').removeClass('in-fullscreen').css(
                    {
                        'top': topOffset + 'px',
                        'left': leftOffset + 'px'
                    });
                }

                // Catch onmouseup events outside of this div
                $('body').mouseup(function (event)
                {
                    var targetID = event.target.id;

                    if (targetID !== settings.ID + 'link-popup' && targetID !== settings.ID + 'link-popup-input')
                        $(settings.selector + 'link-popup').remove();
                });

                // Also delete it upon scroll and page up/down key events
                $(settings.outerSelector).scroll(function ()
                {
                    $(settings.selector + 'link-popup').remove();
                });
                $(settings.selector + 'link-popup input').click(function ()
                {
                    $(this).focus().select();
                });

                return false;
            });

            // Show the relevant slider (or buttons, depending on settings)
            var currentSlider = (settings.inGrid) ? 'grid' : 'zoom';
            $(settings.selector + currentSlider + '-slider').show();
            $(settings.selector + currentSlider + '-out-button').show();
            $(settings.selector + currentSlider + '-in-button').show();
            $(settings.selector + currentSlider + '-slider-label').show();
            $(settings.selector + currentSlider + '-buttons-label').show();

            var switchMode = function ()
            {
                // Switch from fullscreen to not
                $(settings.selector + 'tools').toggleClass('diva-fullscreen-tools');

                if (!settings.inFullscreen)
                {
                    // Leaving fullscreen
                    $(settings.selector + 'tools-left').after($(settings.selector + 'tools-right'));
                    $(settings.selector + 'tools-left').removeClass('in-fullscreen');
                }
                else
                {
                    // Entering fullscreen
                    $(settings.selector + 'tools-right').after($(settings.selector + 'tools-left'));
                    $(settings.selector + 'tools-left').addClass('in-fullscreen');
                }
            };

            var switchView = function ()
            {
                // Switch from grid to document view etc
                $(settings.selector + currentSlider + '-slider').hide();
                $(settings.selector + currentSlider + '-out-button').hide();
                $(settings.selector + currentSlider + '-in-button').hide();
                $(settings.selector + currentSlider + '-slider-label').hide();
                $(settings.selector + currentSlider + '-buttons-label').hide();
                currentSlider = (settings.inGrid) ? 'grid' : 'zoom';
                $(settings.selector + currentSlider + '-slider').show();
                $(settings.selector + currentSlider + '-out-button').show();
                $(settings.selector + currentSlider + '-in-button').show();
                $(settings.selector + currentSlider + '-slider-label').show();
                $(settings.selector + currentSlider + '-buttons-label').show();

                // Also change the image for the grid icon
                $(settings.selector + 'grid-icon').toggleClass('diva-in-grid');
            };

            var toolbar =
            {
                updateCurrentPage: function ()
                {
                    $(settings.selector + 'current-page').text(settings.currentPageIndex + 1);
                },
                setNumPages: function (newNumber)
                {
                    $(settings.selector + 'num-pages').text(newNumber);
                },
                updateZoomSlider: function ()
                {
                    // Update the position of the handle within the slider
                    if (settings.zoomLevel !== $(settings.selector + 'zoom-slider').val())
                    {
                        $(settings.selector + 'zoom-slider').val(settings.zoomLevel);
                    }

                    // Update the slider label
                    $(settings.selector + 'zoom-level').text(settings.zoomLevel);
                },
                updateZoomButtons: function ()
                {
                    // Update the buttons label
                    $(settings.selector + 'zoom-level').text(settings.zoomLevel);
                },
                updateGridSlider: function ()
                {
                    // Update the position of the handle within the slider
                    if (settings.pagesPerRow !== $(settings.selector + 'grid-slider').val())
                    {
                        $(settings.selector + 'grid-slider').val(settings.pagesPerRow);
                    }

                    // Update the slider label
                    $(settings.selector + 'pages-per-row').text(settings.pagesPerRow);
                },
                updateGridButtons: function ()
                {
                    // Update the buttons label
                    $(settings.selector + 'pages-per-row').text(settings.pagesPerRow);
                },
                switchView: switchView,
                switchMode: switchMode
            };

            return toolbar;
        };

        var initPlugins = function ()
        {
            if (window.divaPlugins)
            {
                var pageTools = [];

                // Add all the plugins that have not been explicitly disabled to settings.plugins
                $.each(window.divaPlugins, function (index, plugin)
                {
                    var pluginProperName = plugin.pluginName[0].toUpperCase() + plugin.pluginName.substring(1);

                    if (settings['enable' + pluginProperName])
                    {
                        // Call the init function and check return value
                        var enablePlugin = plugin.init(settings, self);

                        // If int returns false, consider the plugin disabled
                        if (!enablePlugin)
                            return;

                        // If the title text is undefined, use the name of the plugin
                        var titleText = plugin.titleText || pluginProperName + " plugin";

                        // Create the pageTools bar if handleClick is set to a function
                        if (typeof plugin.handleClick === 'function')
                        {
                            pageTools.push('<div class="diva-' + plugin.pluginName + '-icon" title="' + titleText + '"></div>');

                            // Delegate the click event - pass it the settings
                            var clickEvent = (settings.mobileWebkit) ? 'touchend' : 'click';
                            $(settings.outerSelector).on(clickEvent, '.diva-' + plugin.pluginName + '-icon', function (event)
                            {
                                plugin.handleClick.call(this, event, settings);
                            });
                        }

                        // Add it to settings.plugins so it can be used later
                        settings.plugins.push(plugin);
                    }
                });

                // Save the page tools bar so it can be added for each page
                if (pageTools.length)
                    settings.pageTools = '<div class="diva-page-tools">' + pageTools.join('') + '</div>';
            }
        };

        var hideThrobber = function ()
        {
            // Clear the timeout, if it hasn't executed yet
            clearTimeout(settings.throbberTimeoutID);

            // Hide the throbber if it has already executed
            $(settings.selector + 'throbber').hide();
        };

        var setupViewer = function ()
        {
            // Create the throbber element
            var throbberHTML = '<div id="' + settings.ID + 'throbber" class="diva-throbber"></div>';
            $(settings.outerSelector).append(throbberHTML);

            // If the request hasn't completed after a specified time, show it
            settings.throbberTimeoutID = setTimeout(function ()
            {
                $(settings.selector + 'throbber').show();
            }, settings.throbberTimeout);

            $.ajax({
                url: settings.objectData,
                cache: true,
                dataType: 'json',
                error: function (jqxhr, status, error)
                {
                    hideThrobber();

                    // Show a basic error message within the document viewer pane
                    var requestError = '<div id="' + settings.ID + 'error" class="diva-error">' +
                            '<p><strong>Error</strong></p>' +
                            '<p>Invalid objectData. Error code: ' + status + ' ' + error + '</p>';

                    // Detect and handle CORS errors
                    var dataHasAbsolutePath = settings.objectData.lastIndexOf('http', 0) === 0;

                    if (dataHasAbsolutePath && error === '')
                    {
                        var jsonHost = settings.objectData.replace(/https?:\/\//i, "").split(/[/?#]/)[0];
                        if (location.hostname !== jsonHost)
                        {
                            requestError += '<p>Attempted to access cross-origin data without CORS.</p>' +
                                '<p>You may need to update your server configuration to support CORS. ' +
                                'For help, see the <a href="https://github.com/DDMAL/diva.js/wiki/' +
                                'Installation#a-note-about-cross-site-requests" target="_blank">' +
                                'cross-site request documentation.</a></p>';
                        }
                    }

                    requestError += '</div>';
                    $(settings.outerSelector).append(requestError);
                },
                success: function (data, status, jqxhr)
                {
                    hideThrobber();

                    // Save all the data we need
                    settings.pages = data.pgs;
                    settings.maxRatio = data.dims.max_ratio;
                    settings.minRatio = data.dims.min_ratio;
                    settings.itemTitle = data.item_title;
                    settings.numPages = data.pgs.length;

                    // These are arrays, the index corresponding to the zoom level
                    settings.maxWidths = data.dims.max_w;
                    settings.maxHeights = data.dims.max_h;
                    settings.averageWidths = data.dims.a_wid;
                    settings.averageHeights = data.dims.a_hei;
                    settings.totalHeights = data.dims.t_hei;
                    settings.totalWidths = data.dims.t_wid;

                    // Make sure the set max and min values are valid
                    settings.realMaxZoom = data.max_zoom;
                    settings.maxZoomLevel = (settings.maxZoomLevel >= 0 && settings.maxZoomLevel <= data.max_zoom) ? settings.maxZoomLevel : data.max_zoom;
                    settings.minZoomLevel = (settings.minZoomLevel >= 0 && settings.minZoomLevel <= settings.maxZoomLevel) ? settings.minZoomLevel : 0;
                    settings.minPagesPerRow = Math.max(2, settings.minPagesPerRow);
                    settings.maxPagesPerRow = Math.max(settings.minPagesPerRow, settings.maxPagesPerRow);

                    // Check that the desired page is in range
                    if (settings.enableFilename)
                    {
                        var iParam = $.getHashParam('i' + settings.hashParamSuffix);
                        var iParamPage = getPageIndex(iParam);

                        if (isPageValid(iParamPage))
                            settings.goDirectlyTo = iParamPage;
                    }
                    else
                    {
                        // Not using the i parameter, check the p parameter
                        // Subtract 1 to get the page index
                        var pParam = parseInt($.getHashParam('p' + settings.hashParamSuffix), 10) - 1;

                        if (isPageValid(pParam))
                            settings.goDirectlyTo = pParam;
                    }

                    // Execute the setup hook for each plugin (if defined)
                    $.each(settings.plugins, function (index, plugin)
                    {
                        executeCallback(plugin.setupHook, settings);
                    });

                    // Create the toolbar and display the title + total number of pages
                    if (settings.enableToolbar)
                    {
                        settings.toolbar = createToolbar();
                        diva.Events.subscribe("VisiblePageDidChange", settings.toolbar.updateCurrentPage);
                        diva.Events.subscribe("ModeDidSwitch", settings.toolbar.switchMode);
                        diva.Events.subscribe("ViewDidSwitch", settings.toolbar.switchView);
                        diva.Events.subscribe("ZoomLevelDidChange", settings.toolbar.updateZoomSlider);
                        diva.Events.subscribe("ZoomLevelDidChange", settings.toolbar.updateZoomButtons);
                        diva.Events.subscribe("GridRowNumberDidChange", settings.toolbar.updateGridSlider);
                        diva.Events.subscribe("ZoomLevelDidChange", settings.toolbar.updateGridButtons);
                    }

                    $(settings.selector + 'current label').text(settings.numPages);

                    if (settings.enableAutoTitle)
                    {
                        $(settings.parentSelector).prepend('<div id="' + settings.ID + 'title" class="diva-title">' + settings.itemTitle + '</div>');
                    }

                    //if the parent is the body and there are no siblings, we don't want to use this to base size off, we want window instead
                    if ($(settings.parentSelector).parent()[0] === document.body)
                    {
                        if (!$(settings.parentSelector).siblings().not('#diva-canvas-backdrop')[0])
                            settings.divaIsFullWindow = true;
                    }

                    // Adjust the document panel dimensions for touch devices
                    if (settings.mobileWebkit)
                    {
                        adjustMobileWebkitDims();
                    }
                    else if (settings.divaIsFullWindow)
                    {
                        //so we shall use window instead
                        settings.widthProportion = $(settings.parentSelector).width() / $(window).innerWidth();
                        // Do not overflow the window in the event that the initial CSS height is greater than the initial window size
                        settings.heightProportion = Math.min(0.9, $(settings.parentSelector).height() / $(window).innerHeight());
                        adjustBrowserDims();
                    }
                    else
                    {
                        //but otherwise, parent is cool
                        settings.widthProportion = $(settings.parentSelector).width() / $(settings.parentSelector).parent().innerWidth();
                        settings.heightProportion = $(settings.parentSelector).height() / $(settings.parentSelector).parent().innerHeight();
                        adjustBrowserDims();
                    }

                    // Set padding
                    if (settings.enableAutoWidth)
                    {
                        // mobileWebkit does not include body margin in window.innerWidth, so we manually offset the viewer
                        if (settings.mobileWebkit)
                        {
                            var bodyMargin = parseInt($('body').css('margin'));
                            $(settings.outerSelector).css('margin-left', settings.viewerWidthPadding - bodyMargin);
                        }
                        else
                            $(settings.outerSelector).css('margin-left', settings.viewerWidthPadding);
                    }            

                    // y - vertical offset from the top of the relevant page
                    var yParam = parseInt($.getHashParam('y' + settings.hashParamSuffix), 10);

                    if (!isNaN(yParam))
                    {
                        settings.verticalOffset = yParam;
                    }
                    else
                    {
                        settings.verticalOffset = (settings.verticallyOriented ? (settings.panelHeight / 2) : getPageData(settings.goDirectlyTo, "h") / 2);
                    }

                    // x - horizontal offset from the center of the page
                    var xParam = parseInt($.getHashParam('x' + settings.hashParamSuffix), 10);

                    if (!isNaN(xParam))
                    {
                        settings.horizontalOffset = xParam;
                    }
                    else
                    {
                        settings.horizontalOffset = (settings.verticallyOriented ? getPageData(settings.goDirectlyTo, "w") / 2 : (settings.panelWidth / 2));
                    }        

                    if (settings.inFullscreen)
                        handleModeChange(false);
                    else
                        loadViewer();

                    // Execute the callback
                    executeCallback(settings.onReady, settings);
                    diva.Events.publish("ViewerDidLoad", [settings]);

                    // signal that everything should be set up and ready to go.
                    settings.loaded = true;
                }
            });
        };

        var checkLoaded = function()
        {
            if (!settings.loaded)
            {
                console.warn("The viewer is not completely initialized. This is likely because it is still downloading data. To fix this, only call this function if the isReady() method returns true.");
                return false;
            }
            return true;
        };

        var init = function ()
        {
            // First figure out the width of the scrollbar in this browser
            settings.scrollbarWidth = $.getScrollbarWidth();

            // If window.orientation is defined, then it's probably mobileWebkit
            settings.mobileWebkit = window.orientation !== undefined;

            // Generate an ID that can be used as a prefix for all the other IDs
            settings.ID = $.generateId('diva-');
            settings.selector = '#' + settings.ID;

            // Figure out the hashParamSuffix from the ID
            var divaNumber = parseInt(settings.ID, 10);

            if (divaNumber > 1)
            {
                // If this is document viewer #1, don't use a suffix; otherwise, use the document viewer number
                settings.hashParamSuffix = divaNumber;
            }

            // Since we need to reference these two a lot
            settings.outerSelector = settings.selector + 'outer';
            settings.innerSelector = settings.selector + 'inner';

            // Create the inner and outer panels
            $(settings.parentSelector).append('<div id="' + settings.ID + 'outer" class="diva-outer"></div>');
            $(settings.outerSelector).append('<div id="' + settings.ID + 'inner" class="diva-inner diva-dragger"></div>');

            // First, n - check if it's in range
            var nParam = parseInt($.getHashParam('n' + settings.hashParamSuffix), 10);

            if (nParam >= settings.minPagesPerRow && nParam <= settings.maxPagesPerRow)
            {
                settings.pagesPerRow = nParam;
            }

            // Now z - check that it's in range
            var zParam = $.getHashParam('z' + settings.hashParamSuffix);

            if (zParam !== '')
            {
                // If it's empty, we don't want to change the default zoom level
                zParam = parseInt(zParam, 10);

                // Can't check if it exceeds the max zoom level or not because that data is not available yet ...
                if (zParam >= settings.minZoomLevel)
                {
                    settings.zoomLevel = zParam;
                }
            }

            // If the "fullscreen" hash param is true, go to fullscreen initially
            // If the grid hash param is true, go to grid view initially
            var gridParam = $.getHashParam('g' + settings.hashParamSuffix);
            var goIntoGrid = gridParam === 'true';
            var fullscreenParam = $.getHashParam('f' + settings.hashParamSuffix);
            var goIntoFullscreen = fullscreenParam === 'true';

            settings.inGrid = (settings.inGrid && gridParam !== 'false') || goIntoGrid;
            settings.inFullscreen = (settings.inFullscreen && fullscreenParam !== 'false') || goIntoFullscreen;

            // Store the minimum and maximum height too
            settings.minHeight = parseInt($(settings.outerSelector).css('min-height'), 10);
            settings.minWidth = parseInt($(settings.outerSelector).css('min-width'), 10);

            // Do the initial AJAX request and viewer loading
            setupViewer();

            // Do all the plugin initialisation
            initPlugins();

            handleEvents();
        };

        // Call the init function when this object is created.
        init();

        /* PUBLIC FUNCTIONS
        ===============================================
        */

        // Returns the title of the document, based on the directory name
        this.getItemTitle = function ()
        {
            return settings.itemTitle;
        };

        // Go to a particular page by its page number (with indexing starting at 1)
        // returns True if the page number passed is valid; false if it is not.
        this.gotoPageByNumber = function (pageNumber)
        {
            var pageIndex = pageNumber - 1;
            if (isPageValid(pageIndex))
            {
                gotoPageTop(pageIndex);
                return true;
            }
            return false;
        };

        // Go to a particular page (with indexing starting at 0)
        // returns True if the page index is valid; false if it is not.
        this.gotoPageByIndex = function (pageIndex)
        {
            if (isPageValid(pageIndex))
            {
                gotoPageTop(pageIndex);
                return true;
            }
            return false;
        };

        // Returns the page index (with indexing starting at 0)
        this.getCurrentPage = function ()
        {
            console.warn("The call to getCurrentPage is deprecated. Use getCurrentPageIndex instead.");
            return settings.currentPageIndex;
        };

        this.getNumberOfPages = function ()
        {
            if (!checkLoaded())
                return false;

            return settings.numPages;
        };

        // Returns the dimensions of a given page index at a given zoom level
        this.getPageDimensionsAtZoomLevel = function (pageIdx, zoomLevel)
        {
            if (!checkLoaded())
                return false;

            if (zoomLevel > settings.maxZoomLevel)
                zoomLevel = settings.maxZoomLevel;

            var pg = settings.pages[pageIdx];
            var pgAtZoom = pg.d[parseInt(zoomLevel, 10)];
            return {'width': pgAtZoom.w, 'height': pgAtZoom.h};
        };

        // Returns the dimensions of the current page at the current zoom level
        this.getCurrentPageDimensionsAtCurrentZoomLevel = function ()
        {
            return this.getPageDimensionsAtZoomLevel(settings.currentPageIndex, settings.zoomLevel);
        };

        this.isReady = function ()
        {
            return settings.loaded;
        };

        this.getCurrentPageIndex = function ()
        {
            return settings.currentPageIndex;
        };

        this.getCurrentPageFilename = function ()
        {
            return settings.pages[settings.currentPageIndex].f;
        };

        this.getCurrentPageNumber = function ()
        {
            return settings.currentPageIndex + 1;
        };

        // Returns an array of all filenames in the document
        this.getFilenames = function ()
        {
            var filenames = [];

            for (var i = 0; i < settings.numPages; i++)
            {
                filenames[i] = settings.pages[i].f;
            }

            return filenames;
        };

        // Returns the current zoom level
        this.getZoomLevel = function ()
        {
            return settings.zoomLevel;
        };

        // gets the maximum zoom level for the entire document
        this.getMaxZoomLevel = function ()
        {
            return settings.maxZoomLevel;
        };

        // gets the max zoom level for a given page
        this.getMaxZoomLevelForPage = function (pageIdx)
        {
            if (!checkLoaded)
                return false;

            return settings.pages[pageIdx].m;
        };

        this.getMinZoomLevel = function ()
        {
            return settings.minZoomLevel;
        };

        // Use the provided zoom level (will check for validity first)
        // Returns false if the zoom level is invalid, true otherwise
        this.setZoomLevel = function (zoomLevel)
        {
            if (settings.inGrid)
                toggleGrid();

            return handleZoom(zoomLevel);
        };

        // Zoom in. Will return false if it's at the maximum zoom
        this.zoomIn = function ()
        {
            return this.setZoomLevel(settings.zoomLevel + 1);
        };

        // Zoom out. Will return false if it's at the minimum zoom
        this.zoomOut = function ()
        {
            return this.setZoomLevel(settings.zoomLevel - 1);
        };

        // Uses the isVerticallyInViewport() function, but relative to a page
        // Check if something (e.g. a highlight box on a particular page) is visible
        this.inViewport = function (pageNumber, topOffset, height)
        {
            var pageIndex = pageNumber - 1;
            var top = settings.heightAbovePages[pageIndex] + topOffset;
            var bottom = top + height;

            return isVerticallyInViewport(top, bottom);
        };

        //Public wrapper for isPageVisible
        //Determines if a page is currently in the viewport
        this.isPageInViewport = function (pageIndex)
        {
            return isPageVisible(pageIndex);
        };

        // Toggle fullscreen mode
        this.toggleFullscreenMode = function ()
        {
            toggleFullscreen();
        };

        // Enter fullscreen mode if currently not in fullscreen mode
        // Returns false if in fullscreen mode initially, true otherwise
        // This function will work even if enableFullscreen is set to false
        this.enterFullscreenMode = function ()
        {
            if (!settings.inFullscreen)
            {
                toggleFullscreen();
                return true;
            }

            return false;
        };

        // Leave fullscreen mode if currently in fullscreen mode
        // Returns true if in fullscreen mode intitially, false otherwise
        this.leaveFullscreenMode = function ()
        {
            if (settings.inFullscreen)
            {
                toggleFullscreen();
                return true;
            }

            return false;
        };

        // Toggle grid view
        this.toggleGridView = function ()
        {
            toggleGrid();
        };

        // Enter grid view if currently not in grid view
        // Returns false if in grid view initially, true otherwise
        this.enterGridView = function ()
        {
            if (!settings.inGrid) {
                toggleGrid();
                return true;
            }

            return false;
        };

        // Leave grid view if currently in grid view
        // Returns true if in grid view initially, false otherwise
        this.leaveGridView = function ()
        {
            if (settings.inGrid)
            {
                toggleGrid();
                return true;
            }

            return false;
        };

        // Jump to a page based on its filename
        // Returns true if successful and false if the filename is invalid
        this.gotoPageByName = function (filename)
        {
            var pageIndex = getPageIndex(filename);

            if (isPageValid(pageIndex))
            {
                gotoPageTop(pageIndex);
                return true;
            }

            return false;
        };

        // Get the page index (0-based) corresponding to a given filename
        // If the page index doesn't exist, this will return -1
        this.getPageIndex = function (filename)
        {
            return getPageIndex(filename);
        };

        // Get the current URL (exposes the private method)
        this.getCurrentURL = function ()
        {
            return getCurrentURL();
        };

        // Get the hash part only of the current URL (without the leading #)
        this.getURLHash = function ()
        {
            return getURLHash();
        };

        // Get an object representing the state of this diva instance (for setState)
        this.getState = function ()
        {
            return getState();
        };

        // Get the instance selector for this instance, since it's auto-generated.
        this.getInstanceSelector = function ()
        {
            return settings.selector;
        };

        // Get the instance ID -- essentially the selector without the leading '#'.
        this.getInstanceId = function ()
        {
            return settings.ID;
        };

        this.getSettings = function ()
        {
            return settings;
        };

        /*
            Translates a measurement from the zoom level on the largest size
            to one on the current zoom level.

            For example, a point 1000 on an image that is on zoom level 2 of 5
            translates to a position of 111.111... (1000 / (5 - 2)^2).

            Works for a single pixel co-ordinate or a dimension (e.g., translates a box
            that is 1000 pixels wide on the original to one that is 111.111 pixels wide
            on the current zoom level).
        */
        this.translateFromMaxZoomLevel = function (position)
        {
            var zoomDifference = settings.maxZoomLevel - settings.zoomLevel;
            return position / Math.pow(2, zoomDifference);
        };

        /*
            Translates a measurement from the current zoom level to the position on the
            largest zoom level.

            Works for a single pixel co-ordinate or a dimension (e.g., translates a box
            that is 111.111 pixels wide on the current image to one that is 1000 pixels wide
            on the current zoom level).
        */
        this.translateToMaxZoomLevel = function (position)
        {
            var zoomDifference = settings.maxZoomLevel - settings.zoomLevel;

            // if there is no difference, it's a box on the max zoom level and
            // we can just return the position.
            if (zoomDifference === 0)
                return position;

            return position * Math.pow(2, zoomDifference);
        };

        // Align this diva instance with a state object (as returned by getState)
        this.setState = function (state)
        {
            var pageIndex;

            // Only change settings.goDirectlyTo if state.i or state.p is valid
            pageIndex = getPageIndex(state.i);

            if (isPageValid(pageIndex))
                settings.goDirectlyTo = pageIndex;
            else if (isPageValid(state.p))
                settings.goDirectlyTo = state.p;

            settings.horizontalOffset = parseInt(state.x, 10);
            settings.verticalOffset = parseInt(state.y, 10);

            // Only change the zoom if state.z is valid
            if (state.z >= settings.minZoomLevel && state.z <= settings.maxZoomLevel)
                settings.zoomLevel = state.z;

            // Only change the pages per row setting if state.n is valid
            if (state.n >= settings.minPagesPerRow && state.n <= settings.maxPagesPerRow)
                settings.pagesPerRow = state.n;

            if (settings.inFullscreen !== state.f)
            {
                // The parameter determines if we need to change the view as well
                settings.inFullscreen = state.f;
                handleModeChange(settings.inGrid !== state.g);
            }
            else
            {
                // Don't need to change the mode, may need to change view
                if (settings.inGrid !== state.g)
                {
                    settings.inGrid = state.g;
                    handleViewChange();
                }
                else
                {
                    // Reload the viewer, just in case
                    loadViewer();
                }
            }
        };

        // Re-enables document dragging, scrolling (by keyboard if set), and zooming by double-clicking
        this.enableScrollable = function()
        {
            if (!settings.isScrollable)
            {
                bindMouseEvents();
                settings.enableKeyScroll = settings.initialKeyScroll;
                settings.enableSpaceScroll = settings.initialSpaceScroll;
                $(settings.outerSelector).css('overflow', 'auto');
                settings.isScrollable = true;
            }
        };

        // Disables document dragging, scrolling (by keyboard if set), and zooming by double-clicking
        this.disableScrollable = function ()
        {
            if (settings.isScrollable)
            {
                // block dragging/double-click zooming
                $(settings.innerSelector + '.diva-dragger').unbind('mousedown');
                $(settings.outerSelector).unbind('dblclick');
                $(settings.outerSelector).unbind('contextmenu');

                // disable all other scrolling actions
                $(settings.outerSelector).css('overflow', 'hidden');

                // block scrolling keys behavior, respecting initial scroll settings
                settings.initialKeyScroll = settings.enableKeyScroll;
                settings.initialSpaceScroll = settings.enableSpaceScroll;
                settings.enableKeyScroll = false;
                settings.enableSpaceScroll = false;

                settings.isScrollable = false;
            }
        };

        // Destroys this instance, tells plugins to do the same (for testing)
        this.destroy = function ()
        {
            // Removes the hide-scrollbar class from the body
            $('body').removeClass('diva-hide-scrollbar');

            // Empty the parent container and remove any diva-related data
            $(settings.parentSelector).empty().removeData('diva');

            // Call the destroy function for all the enabled plugins (if it exists)
            $.each(settings.plugins, function (index, plugin)
            {
                executeCallback(plugin.destroy, settings, self);
            });

            // Remove any additional styling on the parent element
            $(settings.parentSelector).removeAttr('style').removeAttr('class');

            // Clear the Events cache
            diva.Events.unsubscribeAll();
        };
    };

    $.fn.diva = function (options)
    {
        return this.each(function ()
        {
            var element = $(this);

            // Return early if this element already has a plugin instance
            if (element.data('diva'))
                return;

            // Save the reference to the container element
            options.parentSelector = element;

            // Otherwise, instantiate the document viewer
            var diva = new Diva(this, options);
            element.data('diva', diva);
        });
    };

})(jQuery);<|MERGE_RESOLUTION|>--- conflicted
+++ resolved
@@ -320,16 +320,11 @@
             // If the page has not been loaded yet, append the div to the DOM
             if (!isPageLoaded(pageIndex))
             {
-<<<<<<< HEAD
                 if (settings.verticallyOriented)
                     $(document.getElementById(settings.ID + "inner")).append('<div id="' + settings.ID + 'page-' + pageIndex + '" style="top: ' + heightFromTop + 'px; width: ' + width + 'px; height: ' + height + 'px;" class="diva-document-page diva-page-vertical" title="Page ' + (pageIndex + 1) + '" data-index="' + pageIndex  + '" data-filename="' + filename + '">' + settings.pageTools + '</div>');
                 else
                     $(document.getElementById(settings.ID + "inner")).append('<div id="' + settings.ID + 'page-' + pageIndex + '" style="left: ' + widthFromLeft + 'px; width: ' + width + 'px; height: ' + height + 'px;" class="diva-document-page diva-page-horizontal" title="Page ' + (pageIndex + 1) + '" data-index="' + pageIndex  + '" data-filename="' + filename + '">' + settings.pageTools + '</div>');
                 
-=======
-                $(document.getElementById(settings.ID + "inner")).append('<div id="' + settings.ID + 'page-' + pageIndex + '" style="top: ' + heightFromTop + 'px; width: ' + width + 'px; height: ' + height + 'px;" class="diva-document-page" title="Page ' + (pageIndex + 1) + '" data-index="' + pageIndex  + '" data-filename="' + filename + '">' + settings.pageTools + '</div>');
-
->>>>>>> 9f12c4cb
                 // Call the callback function
                 executeCallback(settings.onPageLoad, pageIndex, filename, pageSelector);
                 diva.Events.publish("PageWillLoad", [pageIndex, filename, pageSelector]);

/*
Highlight plugin for diva.js
Allows you to highlight regions of a page image
*/

(function ($)
{
    window.divaPlugins.push((function()
    {
        var settings = {};
        var retval =
        {
            init: function(divaSettings, divaInstance)
            {
                // initialize an empty highlights object.
                divaSettings.parentObject.data('highlights', {});
                var currentHighlight, currentHighlightPage;

                /*
                    When a new page is loaded, this method will be called with the
                    page index for the page. This method looks at the 'highlights'
                    data object set on the diva parent element, and determines whether
                    highlights exist for that page.

                    If so, this method will create and render elements for every
                    highlighted box.

                    If a page scrolls out of the viewer, the highlight elements
                    will be removed as part of the Diva DOM pruning process, since
                    each highlight element is a child of the the page object. When the page
                    is scrolled back in to view, this method is called again.

                    @param pageIdx       The page index of the page that is to be highlighted
                    @param filename      The image filename of the page
                    @param pageSelector  The selector for the page (unused here)
                */
                function _highlight(pageIdx, filename, pageSelector)
                {
                    var highlightObj = divaSettings.parentObject.data('highlights');

                    if (typeof highlightObj === 'undefined')
                        return;

                    if (highlightObj.hasOwnProperty(pageIdx))
                    {
                        //first, make sure no highlights already exist on the page
                        var pageHighlights = document.getElementById(divaSettings.ID + "page-" + pageIdx).getElementsByClassName(divaSettings.ID + "highlight");
                        while(pageHighlights[0])
                        {
                            pageHighlights[0].parentNode.removeChild(pageHighlights[0]);
                        }

                        var pageId = divaInstance.getInstanceId() + 'page-' + pageIdx;
                        var pageObj = document.getElementById(pageId);
                        var regions = highlightObj[pageIdx].regions;
                        var colour = highlightObj[pageIdx].colour;
                        var divClass = highlightObj[pageIdx].divClass;

                        var maxZoom = divaInstance.getMaxZoomLevel();
                        var zoomDifference;

                        if (divaSettings.inGrid)
                        {
                            var maxZoomWidth = divaInstance.getPageDimensionsAtZoomLevel(pageIdx, maxZoom).width;
                            var currentWidth = pageObj.clientWidth;
                            var widthProportion = maxZoomWidth / currentWidth;
                            zoomDifference = Math.log(widthProportion) / Math.log(2);
                        } 
                        else
                        {
                            zoomDifference = maxZoom - divaInstance.getZoomLevel();
                        }          

                        var j = regions.length;
                        while (j--)
                        {
                            var box = document.createElement('div');

                            box.style.width = _incorporate_zoom(regions[j].width, zoomDifference) + "px";
                            box.style.height = _incorporate_zoom(regions[j].height, zoomDifference) + "px";
                            box.style.top = _incorporate_zoom(regions[j].uly, zoomDifference) + "px";
                            box.style.left = _incorporate_zoom(regions[j].ulx, zoomDifference) + "px";
                            box.style.background = colour;
                            box.style.border = "1px solid #555";
                            box.style.position = "absolute";
                            box.style.zIndex = 100;
                            box.className = divClass;

                            if (typeof regions[j].divID !== 'undefined')
                            {
                                box.setAttribute('data-highlight-id', regions[j].divID);
                            }

                            pageObj.appendChild(box);
                        }
                    }
<<<<<<< HEAD

                    updateCurrentHighlight();

=======
>>>>>>> a6012983
                    diva.Events.publish("HighlightCompleted", [pageIdx, filename, pageSelector]);
                }

                var updateCurrentHighlight = function()
                {
                    var classString = divaSettings.ID + "selected-highlight";
                    var classElem = document.getElementsByClassName(classString);
                    var idx;
                    for(idx = 0; idx < classElem.length; idx++)
                    {
                        box = classElem[idx];
                        if(box.id != currentHighlight)
                        {
                            box.className = box.className.replace(' '+classString, '');
                            box.style.border = "1px solid #555";  
                        }
                    }

                    if (divaInstance.isPageLoaded(currentHighlightPage))
                    {
                        boxes = document.querySelectorAll("*[data-highlight-id=" + currentHighlight + "]");
                        for(idx = 0; idx < boxes.length; idx++)
                        {
                            box = boxes[idx];
                            box.className = box.className + " " + classString;
                            box.style.border = "2px solid #000";
                        }
                    }
                };

                // subscribe the highlight method to the page change notification
                diva.Events.subscribe("PageDidLoad", _highlight);

                var _incorporate_zoom = function(position, zoomDifference)
                {
                    return position / Math.pow(2, zoomDifference);
                };

                /*
                    Reset the highlights object and removes all highlights from the document.
                */
                divaInstance.resetHighlights = function()
                {
                    var inner = document.getElementById(divaSettings.ID + 'inner');
                    var highlightClass = divaSettings.ID + 'highlight';
                    var descendents = inner.getElementsByClassName(highlightClass);
                    var j = descendents.length;

                    while (j--) {
                        var parentObj = descendents[j].parentNode;
                        parentObj.removeChild(descendents[j]);
                    }

                    divaSettings.parentObject.data('highlights', {});
                };

                /*
                    Resets the highlights for a single page.
                */
                divaInstance.removeHighlightsOnPage = function(pageIdx)
                {
                    var highlightsObj = divaSettings.parentObject.data('highlights');
                    if (highlightsObj.hasOwnProperty(pageIdx))
                    {
                        var pageId = divaInstance.getInstanceId() + 'page-' + pageIdx;
                        var pageObj = document.getElementById(pageId);
                        var descendents = pageObj.getElementsByTagName('div');
                        var highlightClass = highlightsObj[pageIdx].divClass;

                        var j = descendents.length;

                        while (j--)
                        {
                            if (descendents[j].className === highlightClass)
                                pageObj.removeChild(descendents[j]);
                        }

                        delete highlightsObj[pageIdx];
                    }
                };

                /*
                    Highlights regions on multiple pages.
                    @param pageIdxs An array of page index numbers
                    @param regions  An array of regions
                    @param colour   (optional) A colour for the highlighting, specified in RGBA CSS format
                */
                divaInstance.highlightOnPages = function(pageIdxs, regions, colour, divClass)
                {
                    var j = pageIdxs.length;
                    while (j--)
                    {
                        divaInstance.highlightOnPage(pageIdxs[j], regions[j], colour, divClass);
                    }
                };

                /*
                    Highlights regions on a page.
                    @param pageIdx  A page index number
                    @param regions  An array of regions. Use {'width':i, 'height':i, 'ulx':i, 'uly': i, 'divID': str} for each region.
                    @param colour   (optional) A colour for the highlighting, specified in RGBA CSS format
                    @param divClass (optional) A class to identify a group of highlighted regions on a specific page by
                */
                divaInstance.highlightOnPage = function(pageIdx, regions, colour, divClass)
                {
                    if (typeof colour === 'undefined')
                    {
                        colour = 'rgba(255, 0, 0, 0.2)';
                    }

                    if (typeof divClass === 'undefined')
                    {
                        divClass = divaSettings.ID + 'highlight';
                    }
                    else
                    {
                        divClass = divaSettings.ID + 'highlight ' + divClass;
                    }

                    var maxZoom = divaInstance.getMaxZoomLevel();
                    var highlightsObj = divaSettings.parentObject.data('highlights');

                    highlightsObj[pageIdx] = {
                        'regions': regions, 'colour': colour, 'divClass': divClass
                    };

                     
                    //Highlights are created on load; create them for all loaded pages now
                    if (divaInstance.isPageLoaded(pageIdx))
                    {
                        _highlight(pageIdx, null, null);
                    }

                    return true;
                };

                /*
                    Jumps to a highlight somewhere in the document.
                    @param divID The ID of the div to jump to. This ID must be attached to the div using .highlightOnPage(s) as the highlight may not be appended to the DOM.
                */
                divaInstance.gotoHighlight = function(divID)
                {
                    var thisDiv;
                    var centerYOfDiv;
                    var centerXOfDiv;

                    var highlightsObj = divaSettings.parentObject.data('highlights');
                    var highlightFound = false; //used to break both loops
                    
                    //see if it exists in the DOM already first
                    if (document.getElementById(divID) !== null)
                    {
                        var page = parseInt(document.getElementById(divID).parentNode.getAttribute('data-index'), 10);
                        
                        var numDivs = highlightsObj[page].regions.length;
                        while (numDivs--)
                        {
                            if (highlightsObj[page].regions[numDivs].divID == divID)
                            {
                                return gotoDiv(page, highlightsObj[page].regions[numDivs]);
                            }
                        }
                    }
                    else
                    {
                        var pageArr = Object.keys(highlightsObj);
                        var pageIdx = pageArr.length;
                        while(pageIdx--)
                        {
                            var regionArr = highlightsObj[pageArr[pageIdx]].regions;
                            var arrIndex = regionArr.length;

                            while(arrIndex--)
                            {
                                if (regionArr[arrIndex].divID == divID)
                                {
                                    return gotoDiv(pageArr[pageIdx], regionArr[arrIndex]);
                                }
                            }
                        }
                    }

                    console.warn("Diva just tried to find a highlight that doesn't exist.");
                    return false;
                };

                /**
                * Moves the diva pane to (page) and makes a darker border on (thisDiv)
                */
                var gotoDiv = function(page, thisDiv)
                {
                    //gets center of the div
                    var centerYOfDiv = parseFloat(thisDiv.uly) + parseFloat(thisDiv.height) / 2;
                    var centerXOfDiv = parseFloat(thisDiv.ulx) + parseFloat(thisDiv.width) / 2;

                    var desiredY = divaInstance.translateFromMaxZoomLevel(centerYOfDiv);
                    var desiredX = divaInstance.translateFromMaxZoomLevel(centerXOfDiv);
                    
                    //navigates to the page
                    divaInstance.gotoPageByIndex(page);
                    var outerObject = divaInstance.getSettings().outerObject;
                    var currentTop = outerObject.scrollTop() + desiredY - (outerObject.height() / 2) + divaSettings.verticalPadding;
                    var currentLeft = outerObject.scrollLeft() + desiredX - (outerObject.width() / 2) + divaSettings.horizontalPadding;

                    //changes the scroll location to center on the div as much as is possible
                    outerObject.scrollTop(currentTop);
                    outerObject.scrollLeft(currentLeft);

                    currentHighlight = thisDiv.divID;
                    currentHighlightPage = page;

                    //selects the highlight
                    updateCurrentHighlight();
                    return currentHighlight;
                };

                var getDivCenter = function(thisDiv)
                {
                    if (divaSettings.verticallyOriented) return divaInstance.translateFromMaxZoomLevel(parseFloat(thisDiv.uly) + parseFloat(thisDiv.height) / 2);
                    else return divaInstance.translateFromMaxZoomLevel(parseFloat(thisDiv.ulx) + parseFloat(thisDiv.width) / 2);
                };

                /*
                    Jumps to the next highlight along the primary axis of the document.
                */
                var findAdjacentHighlight = function(forward)
                {
                    var centerOfTargetDiv;
                    var highlightsObj = divaSettings.parentObject.data('highlights');
                    var highlightFound = false;
                    var centerOfCurrentDiv;
                    var currentPage;
                    var regionArr, arrIndex;

                    var thisDiv;
                    var compFunction;


                    //if currentHighlight already exists
                    if(currentHighlight && currentHighlightPage)
                    {
                        currentPage = currentHighlightPage;
                        regionArr = highlightsObj[currentPage].regions;
                        arrIndex = regionArr.length;

                        //find the center of the current div
                        while(arrIndex--)
                        {
                            if (regionArr[arrIndex].divID == currentHighlight)
                            {
                                thisDiv = regionArr[arrIndex];
                                centerOfCurrentDiv = getDivCenter(thisDiv);     
                                break;
                            }
                        }

                        //if we do have a current highlight, try to find the next one in the same page

                        //reinitialize the index in case regionArr is out of order
                        arrIndex = regionArr.length;
                        var pageDims = divaInstance.getPageDimensionsAtZoomLevel(currentPage, divaInstance.getZoomLevel());
                        
                        //initialize the center of the div to the maximum possible value
                        if(forward) centerOfTargetDiv = (divaSettings.verticallyOriented) ? pageDims.height : pageDims.width;
                        else centerOfTargetDiv = 0;

                        var targetDiv, centerOfDiv;

                        if(forward)
                        {
                            compFunction = function(thisC, curC, targetC)
                            {
                                return (thisC > curC && thisC < targetC);
                            };
                        }
                        else
                        {
                            compFunction = function(thisC, curC, targetC)
                            {
                                return (thisC < curC && thisC > targetC);
                            };
                        }

                        while(arrIndex--)
                        {
                            thisDiv = regionArr[arrIndex];
                            centerOfDiv = getDivCenter(thisDiv);

                            //skip if the data-highlight-id is the same
                            if (thisDiv.divID == currentHighlight) continue;

                            //if this div is farther along the main axis but closer than the current closest
                            if (compFunction(centerOfDiv, centerOfCurrentDiv, centerOfTargetDiv))
                            {
                                //update targetDiv
                                highlightFound = true; 
                                centerOfTargetDiv = centerOfDiv;
                                targetDiv = thisDiv;
                            }
                        }

                        //if a highlight was found on the current page that was next; this can get overwritten but we're still good
                        if (highlightFound) return gotoDiv(currentPage, targetDiv);
                        //if it wasn't found, continue on...
                    }
                    //otherwise just pretend we're starting at the northwest corner of diva-inner...
                    //if we got into the previous if statement, currentPage and centerOfCurrentDiv should already be set and we still want next
                    else
                    {
                        currentPage = 0;
                        centerOfCurrentDiv = 0;
                    }

                    //find the minimum div on the next page with highlights and loop around if necessary

                    //find the next page in the pageArr; this will be in order
                    var pageArr = Object.keys(highlightsObj);
                    var curIdx = pageArr.indexOf(currentPage);
                    var targetPage;

                    if(forward)
                    {
                        //default to first page, move to next if possible
                        if(curIdx == pageArr.length - 1) targetPage = pageArr[0];
                        else targetPage = pageArr[curIdx + 1];
                    }

                    else
                    {
                        //default to last page, move to previous if possible
                        if(curIdx === 0) targetPage = pageArr[pageArr.length - 1];
                        else targetPage = pageArr[curIdx - 1];
                    }

                    //reset regionArr and centerOfTargetDiv for the new page we're testing
                    regionArr = highlightsObj[targetPage].regions;
                    arrIndex = regionArr.length;
                    pageDims = divaInstance.getPageDimensionsAtZoomLevel(targetPage, divaInstance.getMaxZoomLevel());
                    
                    if(forward) centerOfTargetDiv = (divaSettings.verticallyOriented) ? pageDims.height : pageDims.width;
                    else centerOfTargetDiv = 0;
                    
                    //find the minimum this time
                    if(forward)
                    {
                        compFunction = function(thisC, targetC)
                        {
                            return (thisC < targetC);
                        };
                    }
                    else
                    {
                        compFunction = function(thisC, targetC)
                        {
                            return (thisC > targetC);
                        };
                    }

                    while(arrIndex--)
                    {
                        thisDiv = regionArr[arrIndex];
                        centerOfDiv = getDivCenter(thisDiv);
                        if (compFunction(centerOfDiv, centerOfTargetDiv))
                        {
                            highlightFound = true; 
                            centerOfTargetDiv = centerOfDiv;
                            targetDiv = thisDiv;
                        }
                    }

                    //we've found it this time, as there'll be a region in the full regionArr to be the minimum
                    return gotoDiv(targetPage, targetDiv);
                };

                /*
                    Jumps to the next highlight along the primary axis of the document.
                */
                divaInstance.gotoNextHighlight = function()
                {
                    return findAdjacentHighlight(true);
                };

                /*
                    Jumps to the previous highlight along the primary axis of the document.
                */
                divaInstance.gotoPreviousHighlight = function()
                {
                    return findAdjacentHighlight(false);
                };

                return true;
            },
            destroy: function (divaSettings, divaInstance)
            {
                divaSettings.parentObject.removeData('highlights');
            },
            pluginName: 'highlight',
            titleText: 'Highlight regions of pages'
        };
        return retval;
    })());
})(jQuery);<|MERGE_RESOLUTION|>--- conflicted
+++ resolved
@@ -94,12 +94,7 @@
                             pageObj.appendChild(box);
                         }
                     }
-<<<<<<< HEAD
-
                     updateCurrentHighlight();
-
-=======
->>>>>>> a6012983
                     diva.Events.publish("HighlightCompleted", [pageIdx, filename, pageSelector]);
                 }
 

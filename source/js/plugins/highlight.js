--- conflicted
+++ resolved
@@ -89,12 +89,8 @@
                             if (box.id === currentHighlight) updateCurrentHighlight();
                         }
                     }
-<<<<<<< HEAD
-
-                    diva.Events.publish("HighlightCompleted", [pageIdx], self);
-=======
+
                     diva.Events.publish("HighlightCompleted", [pageIdx, filename, pageSelector]);
->>>>>>> 61358803
                 }
 
                 var updateCurrentHighlight = function()

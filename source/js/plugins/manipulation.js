--- conflicted
+++ resolved
@@ -310,15 +310,8 @@
         let verticalMirrorButton = document.createElement('button');
         let horizontalMirrorButton = document.createElement('button');
 
-<<<<<<< HEAD
-        verticalMirrorButton.textContent = "Mirror Vertically";
-        horizontalMirrorButton.textContent = "Mirror Horizontally";
-        verticalMirrorButton.addEventListener('click', (e) => this.handleMirror(e, 'vertical'));
-        horizontalMirrorButton.addEventListener('click', (e) => this.handleMirror(e, 'horizontal'));
-=======
         verticalMirrorButton.addEventListener('click', (e) => this.handleTransform(e, 'vertical', this.rotate));
         horizontalMirrorButton.addEventListener('click', (e) => this.handleTransform(e, 'horizontal', this.rotate));
->>>>>>> 01a62a7a
         mirrorDiv.appendChild(verticalMirrorButton);
         mirrorDiv.appendChild(horizontalMirrorButton);
 

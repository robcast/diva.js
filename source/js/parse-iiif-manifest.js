/* jshint unused: true */
/* jshint -W097 */
"use strict";

module.exports = parseIIIFManifest;

var getMaxZoomLevel = function (width, height)
{
    var largestDimension = Math.max(width, height);
    return Math.ceil(Math.log((largestDimension + 1) / (256 + 1)) / Math.log(2));
};

var incorporateZoom = function (imageDimension, zoomDifference)
{
    return imageDimension / (Math.pow(2, zoomDifference));
};

var getOtherImageData = function(otherImages, lowestMaxZoom, canvasWidth, canvasHeight)
{
    return otherImages.map(
        function (itm)
        {
            var w = itm.width || canvasWidth;
            var h = itm.height || canvasHeight;

            var dims = new Array(lowestMaxZoom + 1);
            for (var j = 0; j < lowestMaxZoom + 1; j++)
            {
                dims[j] = {
                    h: Math.floor(incorporateZoom(h, lowestMaxZoom - j)),
                    w: Math.floor(incorporateZoom(w, lowestMaxZoom - j))
                };
            }
            return {
                label: itm.label || "",
                dims: dims
            };
        }
    );
};

/**
 * Parses a IIIF Presentation API Manifest and converts it into a Diva.js-format object
 * (See https://github.com/DDMAL/diva.js/wiki/Development-notes#data-received-through-ajax-request)
 * (This is a client-side re-implementation of generate_json.py)
 *
 * @param {Object} manifest - an object that represents a valid IIIF manifest
 * @returns {Object} divaServiceBlock - the data needed by Diva to show a view of a single document
 */
function parseIIIFManifest(manifest)
{
    var sequence = manifest.sequences[0];
    var canvases = sequence.canvases;
    var numCanvases = canvases.length;
<<<<<<< HEAD

    var pages = new Array(canvases.length);

    var thisCanvas, thisResource, thisImage, otherImages, context, url, info, imageAPIVersion,
        width, height, maxZoom, canvas, label, imageLabel, zoomDimensions, widthAtCurrentZoomLevel,
        heightAtCurrentZoomLevel;

    var lowestMaxZoom = 100;
    var maxRatio = 0;
    var minRatio = 100;

    // quickly determine the lowest possible max zoom level (i.e., the upper bound for images) across all canvases.
    // while we're here, compute the global ratios as well.
    for (var z = 0; z < numCanvases; z++)
    {
        var c = canvases[z];

        // if this canvas has an empty width or height, don't factor that into our calculations.
        if (c.width === 0 || c.height === 0)
        {
            continue;
        }

        var w = c.width;
        var h = c.height;
        var mz = getMaxZoomLevel(w, h);
        var ratio = w / h;
        maxRatio = Math.max(ratio, maxRatio);
        minRatio = Math.min(ratio, minRatio);

        lowestMaxZoom = Math.min(lowestMaxZoom, mz);
    }

    // Uint8Arrays are pre-initialized with zeroes.
    var totalWidths = new Array(lowestMaxZoom + 1).fill(0);
    var totalHeights = new Array(lowestMaxZoom + 1).fill(0);
    var maxWidths = new Array(lowestMaxZoom + 1).fill(0);
    var maxHeights = new Array(lowestMaxZoom + 1).fill(0);

    for (var i = 0; i < numCanvases; i++)
    {
        thisCanvas = canvases[i];
        canvas = thisCanvas['@id'];

        if (!thisCanvas.images || thisCanvas.images.length === 0)
        {
            console.warn("An empty canvas was found: " + canvas);
            continue;
        }

        label = thisCanvas.label;
        thisResource = thisCanvas.images[0].resource;

        /*
         * If a canvas has multiple images it will be encoded
         * with a resource type of "oa:Choice". The primary image will be available
         * on the 'default' key, with other images available under 'item.'
         * */
        if (thisResource['@type'] === "oa:Choice")
        {
            thisImage = thisResource.default;
        }
        else
        {
            thisImage = thisResource;
        }

        // Prioritize the canvas height / width first, since images may not have h/w
        width = thisCanvas.width || thisImage.width;
        height = thisCanvas.height || thisImage.height;
        maxZoom = getMaxZoomLevel(width, height);

        if (thisResource.item)
        {
            otherImages = getOtherImageData(thisResource.item, lowestMaxZoom, width, height);
=======

    var pages = new Array(canvases.length);

    var thisCanvas, thisResource, thisImage, otherImages, context, url, info, imageAPIVersion,
        width, height, maxZoom, canvas, label, imageLabel, zoomDimensions, widthAtCurrentZoomLevel,
        heightAtCurrentZoomLevel;

    var lowestMaxZoom = 100;
    var maxRatio = 0;
    var minRatio = 100;

    // quickly determine the lowest possible max zoom level (i.e., the upper bound for images) across all canvases.
    // while we're here, compute the global ratios as well.
    for (var z = 0; z < numCanvases; z++)
    {
        var c = canvases[z];
        var w = c.width;
        var h = c.height;
        var mz = getMaxZoomLevel(w, h);
        var ratio = h / w;
        maxRatio = Math.max(ratio, maxRatio);
        minRatio = Math.min(ratio, minRatio);

        lowestMaxZoom = Math.min(lowestMaxZoom, mz);
    }

    // Uint8Arrays are pre-initialized with zeroes. These ones need to be
    // pre-initialized since we will do arithmetic and value checking on them
    var totalWidths = new Array(lowestMaxZoom + 1).fill(0);
    var totalHeights = new Array(lowestMaxZoom + 1).fill(0);
    var maxWidths = new Array(lowestMaxZoom + 1).fill(0);
    var maxHeights = new Array(lowestMaxZoom + 1).fill(0);

    for (var i = 0; i < numCanvases; i++)
    {
        thisCanvas = canvases[i];
        canvas = thisCanvas['@id'];
        label = thisCanvas.label;
        thisResource = thisCanvas.images[0].resource;

        /*
         * If a canvas has multiple images it will be encoded
         * with a resource type of "oa:Choice". The primary image will be available
         * on the 'default' key, with other images available under 'item.'
         * */
        if (thisResource['@type'] === "oa:Choice")
        {
            thisImage = thisResource.default;
        }
        else
        {
            thisImage = thisResource;
        }

        // Prioritize the canvas height / width first, since images may not have h/w
        width = thisCanvas.width || thisImage.width;
        height = thisCanvas.height || thisImage.height;
        if (width <= 0 || height <= 0)
        {
            console.warn('Invalid width or height for canvas ' + label + '. Skipping');
            continue;
>>>>>>> 8f08129a
        }

        imageLabel = thisImage.label || null;

<<<<<<< HEAD
=======
        if (thisResource.item)
        {
            otherImages = getOtherImageData(thisResource.item, lowestMaxZoom, width, height);
        }

        imageLabel = thisImage.label || null;

>>>>>>> 8f08129a
        info = parseImageInfo(thisImage);
        url = info.url.slice(-1) !== '/' ? info.url + '/' : info.url;  // append trailing slash to url if it's not there.

        context = thisImage.service['@context'];

        if (context === 'http://iiif.io/api/image/2/context.json')
        {
            imageAPIVersion = 2;
        }
        else if (context === 'http://library.stanford.edu/iiif/image-api/1.1/context.json')
        {
            imageAPIVersion = 1.1;
        }
        else
        {
            imageAPIVersion = 1.0;
        }

        zoomDimensions = new Array(lowestMaxZoom + 1);

        for (var k = 0; k < lowestMaxZoom + 1; k++)
        {
            widthAtCurrentZoomLevel = Math.floor(incorporateZoom(width, lowestMaxZoom - k));
            heightAtCurrentZoomLevel = Math.floor(incorporateZoom(height, lowestMaxZoom - k));
            zoomDimensions[k] = {
                h: heightAtCurrentZoomLevel,
                w: widthAtCurrentZoomLevel
            };

<<<<<<< HEAD
            var currentTotalWidths = totalWidths[k] + widthAtCurrentZoomLevel;
            var currentTotalHeights = totalHeights[k] + heightAtCurrentZoomLevel;

            totalWidths[k] = currentTotalWidths;
            totalHeights[k] = currentTotalHeights;
=======
            totalWidths[k] += widthAtCurrentZoomLevel;
            totalHeights[k] += heightAtCurrentZoomLevel;
>>>>>>> 8f08129a
            maxWidths[k] = Math.max(widthAtCurrentZoomLevel, maxWidths[k]);
            maxHeights[k] = Math.max(heightAtCurrentZoomLevel, maxHeights[k]);
        }

        pages[i] = {
            d: zoomDimensions,
            m: maxZoom,
            l: label,         // canvas label ('page 1, page 2', etc.)
            il: imageLabel,   // default image label ('primary image', 'UV light', etc.)
<<<<<<< HEAD
            f: url,
=======
            f: info.url,
>>>>>>> 8f08129a
            url: url,
            api: imageAPIVersion,
            paged: thisCanvas.viewingHint !== 'non-paged',
            facingPages: thisCanvas.viewingHint === 'facing-pages',
            canvas: canvas,
            otherImages: otherImages,
            xoffset: info.x || null,
            yoffset: info.y || null
        };
    }

<<<<<<< HEAD
    var averageWidths = new Array(lowestMaxZoom + 1).fill(0);
    var averageHeights = new Array(lowestMaxZoom + 1).fill(0);
=======
    var averageWidths = new Array(lowestMaxZoom + 1);
    var averageHeights = new Array(lowestMaxZoom + 1);
>>>>>>> 8f08129a

    for (var a = 0; a < lowestMaxZoom + 1; a++)
    {
        averageWidths[a] = totalWidths[a] / numCanvases;
        averageHeights[a] = totalHeights[a] / numCanvases;
    }

    var dims = {
        a_wid: averageWidths,
        a_hei: averageHeights,
        max_w: maxWidths,
        max_h: maxHeights,
        max_ratio: maxRatio,
        min_ratio: minRatio,
        t_hei: totalHeights,
        t_wid: totalWidths
    };

    return {
        item_title: manifest.label,
        dims: dims,
        max_zoom: lowestMaxZoom,
        pgs: pages,
        pages: manifest.viewingHint === 'paged' || sequence.viewingHint === 'paged'
    };
}

/**
 * Takes in a resource block from a canvas and outputs the following information associated with that resource:
 * - Image URL
 * - Image region to be displayed
 *
 * @param {Object} resource - an object representing the resource block of a canvas section in a IIIF manifest
 * @returns {Object} imageInfo - an object containing image URL and region
 */
function parseImageInfo(resource)
{
    var url = resource['@id'];
    var fragmentRegex = /#xywh=([0-9]+,[0-9]+,[0-9]+,[0-9]+)/;
    var xywh = '';
    var stripURL = true;

    if (/\/([0-9]+,[0-9]+,[0-9]+,[0-9]+)\//.test(url))
    {
        // if resource in image API format, extract region x,y,w,h from URL (after 4th slash from last)
        // matches coordinates in URLs of the form http://www.example.org/iiif/book1-page1/40,50,1200,1800/full/0/default.jpg
        var urlArray = url.split('/');
        xywh = urlArray[urlArray.length - 4];
    }
    else if (fragmentRegex.test(url))
    {
        // matches coordinates of the style http://www.example.org/iiif/book1/canvas/p1#xywh=50,50,320,240
        var result = fragmentRegex.exec(url);
        xywh = result[1];
    }
    else if (resource.service && resource.service['@id'])
    {
        // assume canvas size based on image size
        url = resource.service['@id'];
        // this URL excludes region parameters so we don't need to remove them
        stripURL = false;
    }

    if (stripURL)
    {
        // extract URL up to identifier (we eliminate the last 5 parameters: /region/size/rotation/quality.format)
        url = url.split('/').slice(0, -4).join('/');
    }

    var imageInfo = {
        url: url
    };

    if (xywh.length)
    {
        // parse into separate components
        var dimensions = xywh.split(',');
        imageInfo.x = parseInt(dimensions[0], 10);
        imageInfo.y = parseInt(dimensions[1], 10);
        imageInfo.w = parseInt(dimensions[2], 10);
        imageInfo.h = parseInt(dimensions[3], 10);
    }

    return imageInfo;
}<|MERGE_RESOLUTION|>--- conflicted
+++ resolved
@@ -1,6 +1,4 @@
 /* jshint unused: true */
-/* jshint -W097 */
-"use strict";
 
 module.exports = parseIIIFManifest;
 
@@ -52,83 +50,6 @@
     var sequence = manifest.sequences[0];
     var canvases = sequence.canvases;
     var numCanvases = canvases.length;
-<<<<<<< HEAD
-
-    var pages = new Array(canvases.length);
-
-    var thisCanvas, thisResource, thisImage, otherImages, context, url, info, imageAPIVersion,
-        width, height, maxZoom, canvas, label, imageLabel, zoomDimensions, widthAtCurrentZoomLevel,
-        heightAtCurrentZoomLevel;
-
-    var lowestMaxZoom = 100;
-    var maxRatio = 0;
-    var minRatio = 100;
-
-    // quickly determine the lowest possible max zoom level (i.e., the upper bound for images) across all canvases.
-    // while we're here, compute the global ratios as well.
-    for (var z = 0; z < numCanvases; z++)
-    {
-        var c = canvases[z];
-
-        // if this canvas has an empty width or height, don't factor that into our calculations.
-        if (c.width === 0 || c.height === 0)
-        {
-            continue;
-        }
-
-        var w = c.width;
-        var h = c.height;
-        var mz = getMaxZoomLevel(w, h);
-        var ratio = w / h;
-        maxRatio = Math.max(ratio, maxRatio);
-        minRatio = Math.min(ratio, minRatio);
-
-        lowestMaxZoom = Math.min(lowestMaxZoom, mz);
-    }
-
-    // Uint8Arrays are pre-initialized with zeroes.
-    var totalWidths = new Array(lowestMaxZoom + 1).fill(0);
-    var totalHeights = new Array(lowestMaxZoom + 1).fill(0);
-    var maxWidths = new Array(lowestMaxZoom + 1).fill(0);
-    var maxHeights = new Array(lowestMaxZoom + 1).fill(0);
-
-    for (var i = 0; i < numCanvases; i++)
-    {
-        thisCanvas = canvases[i];
-        canvas = thisCanvas['@id'];
-
-        if (!thisCanvas.images || thisCanvas.images.length === 0)
-        {
-            console.warn("An empty canvas was found: " + canvas);
-            continue;
-        }
-
-        label = thisCanvas.label;
-        thisResource = thisCanvas.images[0].resource;
-
-        /*
-         * If a canvas has multiple images it will be encoded
-         * with a resource type of "oa:Choice". The primary image will be available
-         * on the 'default' key, with other images available under 'item.'
-         * */
-        if (thisResource['@type'] === "oa:Choice")
-        {
-            thisImage = thisResource.default;
-        }
-        else
-        {
-            thisImage = thisResource;
-        }
-
-        // Prioritize the canvas height / width first, since images may not have h/w
-        width = thisCanvas.width || thisImage.width;
-        height = thisCanvas.height || thisImage.height;
-        maxZoom = getMaxZoomLevel(width, height);
-
-        if (thisResource.item)
-        {
-            otherImages = getOtherImageData(thisResource.item, lowestMaxZoom, width, height);
-=======
 
     var pages = new Array(canvases.length);
 
@@ -190,21 +111,17 @@
         {
             console.warn('Invalid width or height for canvas ' + label + '. Skipping');
             continue;
->>>>>>> 8f08129a
+        }
+
+        maxZoom = getMaxZoomLevel(width, height);
+
+        if (thisResource.item)
+        {
+            otherImages = getOtherImageData(thisResource.item, lowestMaxZoom, width, height);
         }
 
         imageLabel = thisImage.label || null;
 
-<<<<<<< HEAD
-=======
-        if (thisResource.item)
-        {
-            otherImages = getOtherImageData(thisResource.item, lowestMaxZoom, width, height);
-        }
-
-        imageLabel = thisImage.label || null;
-
->>>>>>> 8f08129a
         info = parseImageInfo(thisImage);
         url = info.url.slice(-1) !== '/' ? info.url + '/' : info.url;  // append trailing slash to url if it's not there.
 
@@ -234,16 +151,8 @@
                 w: widthAtCurrentZoomLevel
             };
 
-<<<<<<< HEAD
-            var currentTotalWidths = totalWidths[k] + widthAtCurrentZoomLevel;
-            var currentTotalHeights = totalHeights[k] + heightAtCurrentZoomLevel;
-
-            totalWidths[k] = currentTotalWidths;
-            totalHeights[k] = currentTotalHeights;
-=======
             totalWidths[k] += widthAtCurrentZoomLevel;
             totalHeights[k] += heightAtCurrentZoomLevel;
->>>>>>> 8f08129a
             maxWidths[k] = Math.max(widthAtCurrentZoomLevel, maxWidths[k]);
             maxHeights[k] = Math.max(heightAtCurrentZoomLevel, maxHeights[k]);
         }
@@ -253,11 +162,7 @@
             m: maxZoom,
             l: label,         // canvas label ('page 1, page 2', etc.)
             il: imageLabel,   // default image label ('primary image', 'UV light', etc.)
-<<<<<<< HEAD
-            f: url,
-=======
             f: info.url,
->>>>>>> 8f08129a
             url: url,
             api: imageAPIVersion,
             paged: thisCanvas.viewingHint !== 'non-paged',
@@ -269,13 +174,8 @@
         };
     }
 
-<<<<<<< HEAD
-    var averageWidths = new Array(lowestMaxZoom + 1).fill(0);
-    var averageHeights = new Array(lowestMaxZoom + 1).fill(0);
-=======
     var averageWidths = new Array(lowestMaxZoom + 1);
     var averageHeights = new Array(lowestMaxZoom + 1);
->>>>>>> 8f08129a
 
     for (var a = 0; a < lowestMaxZoom + 1; a++)
     {
@@ -299,7 +199,7 @@
         dims: dims,
         max_zoom: lowestMaxZoom,
         pgs: pages,
-        pages: manifest.viewingHint === 'paged' || sequence.viewingHint === 'paged'
+        paged: manifest.viewingHint === 'paged' || sequence.viewingHint === 'paged'
     };
 }
 
